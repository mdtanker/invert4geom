from __future__ import annotations  # pylint: disable=too-many-lines

import copy
import itertools
import logging
import math
import multiprocessing
import os
import pathlib
import pickle
import random
import re
import subprocess
import typing
import warnings

import harmonica as hm
import joblib
import numpy as np
import optuna
import pandas as pd
import psutil
import verde as vd
import xarray as xr
from numpy.typing import NDArray
from optuna.storages import JournalFileStorage, JournalStorage
from tqdm.autonotebook import tqdm

from invert4geom import (
    cross_validation,
    inversion,
    log,
    plotting,
    regional,
    utils,
)

warnings.simplefilter(
    "ignore",
    category=optuna.exceptions.ExperimentalWarning,
)


def available_cpu_count() -> typing.Any:
    """
    Number of available virtual or physical CPUs on this system, i.e.
    user/real as output by time(1) when called with an optimally scaling
    userspace-only program

    Adapted from https://stackoverflow.com/a/1006301/18686384
    """

    # cpuset
    # cpuset may restrict the number of *available* processors
    try:
        # m = re.search(r"(?m)^Cpus_allowed:\s*(.*)$", open("/proc/self/status").read())
        with pathlib.Path("/proc/self/status").open(encoding="utf8") as f:
            m = re.search(r"(?m)^Cpus_allowed:\s*(.*)$", f.read())
        if m:
            res = bin(int(m.group(1).replace(",", ""), 16)).count("1")
            if res > 0:
                return res
    except OSError:
        pass

    # Python 2.6+
    try:
        return multiprocessing.cpu_count()
    except (ImportError, NotImplementedError):
        pass

    # https://github.com/giampaolo/psutil
    try:
        return psutil.cpu_count()  # psutil.NUM_CPUS on old versions
    except (ImportError, AttributeError):
        pass

    # POSIX
    try:
        res = int(os.sysconf("SC_NPROCESSORS_ONLN"))

        if res > 0:
            return res
    except (AttributeError, ValueError):
        pass

    # Windows
    try:
        res = int(os.environ["NUMBER_OF_PROCESSORS"])

        if res > 0:
            return res
    except (KeyError, ValueError):
        pass

    # BSD
    try:
        with subprocess.Popen(
            ["sysctl", "-n", "hw.ncpu"], stdout=subprocess.PIPE
        ) as sysctl:
            # sysctl = subprocess.Popen(["sysctl", "-n", "hw.ncpu"],
            # stdout=subprocess.PIPE)
            sc_std_out = sysctl.communicate()[0]
            res = int(sc_std_out)

        if res > 0:
            return res
    except (OSError, ValueError):
        pass

    # Linux
    try:
        # res = open("/proc/cpuinfo").read().count("processor\t:")
        with pathlib.Path("/proc/cpuinfo").open(encoding="utf8") as f:
            res = f.read().count("processor\t:")

        if res > 0:
            return res
    except OSError:
        pass

    # Solaris
    try:
        pseudo_devices = os.listdir("/devices/pseudo/")
        res = 0
        for pds in pseudo_devices:
            if re.match(r"^cpuid@[0-9]+$", pds):
                res += 1

        if res > 0:
            return res
    except OSError:
        pass

    # Other UNIXes (heuristic)
    try:
        try:
            # dmesg = open("/var/run/dmesg.boot").read()
            with pathlib.Path("/var/run/dmesg.boot").open(encoding="utf8") as f:
                dmesg = f.read()
            # dmesg = pathlib.Path("/var/run/dmesg.boot").open().read()
        except OSError:
            with subprocess.Popen(["dmesg"], stdout=subprocess.PIPE) as dmesg_process:
                # dmesg_process = subprocess.Popen(["dmesg"], stdout=subprocess.PIPE)
                dmesg = dmesg_process.communicate()[0]  # type: ignore[assignment]

        res = 0
        while "\ncpu" + str(res) + ":" in dmesg:
            res += 1

        if res > 0:
            return res
    except OSError:
        pass

    msg = "Can not determine number of CPUs on this system"
    raise Exception(msg)  # pylint: disable=broad-exception-raised


def run_optuna(
    study: optuna.study.Study,
    objective: typing.Callable[..., float],
    n_trials: int,
    storage: optuna.storages.BaseStorage | None = None,
    maximize_cpus: bool = True,
    parallel: bool = False,
    progressbar: bool | None = None,
    callbacks: typing.Any | None = None,
) -> optuna.study.Study:
    """
    Run optuna optimization, optionally in parallel. Pre-define the study, and objective
    function, and if parallel is True, the storage (preferably with JournalStorage) and
    study name.
    """
    optuna.logging.set_verbosity(optuna.logging.WARN)

    # set up parallel processing and run optimization
    if parallel is True:
        if progressbar is None:
            progressbar = False
        if storage is None:
            msg = "if running in parallel, must provide an Optuna storage object"
            raise ValueError(msg)
        study_name = study.study_name

        def optimize_study(
            study_name: str,
            storage: optuna.storages.BaseStorage,
            objective: typing.Callable[..., float],
            n_trials: int,
        ) -> None:
            study = optuna.load_study(study_name=study_name, storage=storage)
            optuna.logging.set_verbosity(optuna.logging.WARN)
            study.optimize(
                objective,
                n_trials=n_trials,
            )

        _optuna_set_cores(
            n_trials=n_trials,
            optimize_study=optimize_study,
            study_name=study_name,
            storage=storage,
            objective=objective,
            max_cores=maximize_cpus,
        )

        # reload the study
        return optuna.load_study(
            study_name=study_name,
            storage=storage,
        )

    # run in normal, non-parallel mode
    if progressbar is None:
        progressbar = True
    study.optimize(
        objective,
        n_trials=n_trials,
        callbacks=callbacks,
        show_progress_bar=progressbar,
    )

    return study


def _optuna_set_cores(
    n_trials: int,
    optimize_study: typing.Callable[..., None],
    study_name: str,
    storage: typing.Any,
    objective: typing.Callable[..., float],
    max_cores: bool = True,
) -> None:
    """
    Set up optuna optimization in parallel splitting up the number of trials over either
    all available cores or giving each available core 1 trial.
    """
    if max_cores:
        # get available cores (UNIX and Windows)
        # num_cores = len(psutil.Process().cpu_affinity())
        num_cores = available_cpu_count()

        # set trials per job
        trials_per_job = math.ceil(n_trials / num_cores)

        # set number of jobs
        n_jobs = num_cores if n_trials >= num_cores else n_trials
    else:
        trials_per_job = 1
        n_jobs = int(n_trials / trials_per_job)
    log.info(
        "Running %s trials with %s jobs with up to %s trials per job",
        n_trials,
        n_jobs,
        trials_per_job,
    )
    try:
        joblib.Parallel(n_jobs=n_jobs)(
            joblib.delayed(optimize_study)(
                study_name,
                storage,
                objective,
                n_trials=trials_per_job,
            )
            for i in range(n_trials)
        )
    except FileNotFoundError:
        log.exception("FileNotFoundError occurred in parallel optimization")
        pathlib.Path(f"{study_name}.log.lock").unlink(missing_ok=True)
        pathlib.Path(f"{study_name}.lock").unlink(missing_ok=True)


def _warn_parameter_at_limits(
    trial: optuna.trial.FrozenTrial,
) -> None:
    """
    Warn if any best parameter values are at their limits

    Parameters
    ----------
    trial : optuna.trial.FrozenTrial
       optuna trial, most likely should be the best trial.
    """
    for k, v in trial.params.items():
        dist = trial.distributions.get(k)
        lims = (dist.high, dist.low)
        if v in lims:
            log.warning(
                "Best %s value (%s) is at the limit of provided values "
                "%s and thus is likely not a global minimum, expand the range of "
                "values tested to ensure the best parameter value is found.",
                k,
                v,
                lims,
            )


def _log_optuna_results(
    trial: optuna.trial.FrozenTrial,
) -> None:
    """
    Log the results of an optuna trial

    Parameters
    ----------
    trial : optuna.trial.FrozenTrial
        optuna trial
    """

    log.info("Trial with best score: ")
    log.info("\ttrial number: %s", trial.number)
    log.info("\tparameter: %s", trial.params)
    log.info("\tscores: %s", trial.values)


def _create_regional_separation_study(
    optimize_on_true_regional_misfit: bool,
    separate_metrics: bool,
    sampler: optuna.samplers.BaseSampler,
    true_regional: xr.DataArray | None = None,
    parallel: bool = True,
    fname: str | None = None,
) -> tuple[optuna.study.Study, optuna.storages.BaseStorage | None]:
    """
    Creates a study, sets directions and metric names based on the input parameters.

    Parameters
    ----------
    optimize_on_true_regional_misfit : bool
        choose to optimize on the true regional misfit instead of the residual misfit at
        constraints and the residual misfit amplitude.
    separate_metrics : bool
        choose to optimize on the residual misfit at constraints and the residual misfit
        amplitude as separate metrics, as opposed to them as a ratio.
    sampler : optuna.samplers.BaseSampler
        sampler object
    true_regional : xarray.DataArray | None, optional
        grid of true regional values, by default None
    parallel : bool, optional
        inform whether the study should be run in run in parallel, by default True. If
        True, uses file storage, which slows down the optimization, but allows for
        running in parallel.
    fname : str | None, optional
        file name to save the study to, by default None

    Returns
    -------
    study : optuna.study.Study
        return a study object with direction, sampler, and metric names set
    storage : optuna.storages.BaseStorage | None
        return an optuna storage object if parallel is True, otherwise None
    """
    direction = None
    directions = None

    if fname is None:
        fname = f"tmp_{random.randint(0,999)}"
    if parallel:
        pathlib.Path(f"{fname}.log").unlink(missing_ok=True)
        pathlib.Path(f"{fname}.lock").unlink(missing_ok=True)
        pathlib.Path(f"{fname}.log.lock").unlink(missing_ok=True)
        storage = JournalStorage(JournalFileStorage(f"{fname}.log"))
    else:
        storage = None

    if optimize_on_true_regional_misfit is True:
        if true_regional is None:
            msg = (
                "if optimizing on true regional misfit, must provide true_regional grid"
            )
            raise ValueError(msg)
        direction = "minimize"
        metric_names = ["difference with true regional"]
        log.info("optimizing on minimizing the true regional misfit")
    else:
        if separate_metrics is True:
            directions = ["minimize", "maximize"]
            metric_names = ["residual at constraints", "amplitude of residual"]
        else:
            direction = "minimize"
            metric_names = ["combined scores"]

    study = optuna.create_study(
        direction=direction,
        directions=directions,
        sampler=sampler,
        study_name=fname,
        storage=storage,
        load_if_exists=False,
    )
    study.set_metric_names(metric_names)

    return study, storage


def _logging_callback(
    study: optuna.study.Study,
    frozen_trial: optuna.trial.FrozenTrial,
) -> None:
    """
    custom optuna callback, only log trial info if it's the best value yet.

    Parameters
    ----------
    study : optuna.study.Study
        optuna study
    frozen_trial : optuna.trial.FrozenTrial
        current trial
    """
    optuna.logging.set_verbosity(optuna.logging.WARN)
    if study._is_multi_objective() is False:  # pylint: disable=protected-access
        previous_best_value = study.user_attrs.get("previous_best_value", None)
        if previous_best_value != study.best_value:
            study.set_user_attr("previous_best_value", study.best_value)
            log.info(
                "Trial %s finished with best value: %s and parameters: %s.",
                frozen_trial.number,
                frozen_trial.value,
                frozen_trial.params,
            )
    else:
        if frozen_trial.number in [n.number for n in study.best_trials]:
            msg = (
                "Trial %s is on the Pareto front with value 1: %s, value 2: %s and "
                "parameters: %s."
            )
            log.info(
                msg,
                frozen_trial.number,
                frozen_trial.values[0],
                frozen_trial.values[1],
                frozen_trial.params,
            )


def _warn_limits_better_than_trial_1_param(
    study: optuna.study.Study,
    trial: optuna.trial.FrozenTrial,
) -> None:
    """
    custom optuna callback, warn if limits provide better score than current trial

    Parameters
    ----------
    study : optuna.study.Study
        optuna study
    trial : optuna.trial.FrozenTrial
        current trial
    """
    # exit if one of first 2 trials (lower and upper limits)
    if trial.number < 2:
        return

    # get scores of lower and upper limits
    # this assumes that the first two trials are the lower and upper limits set by
    # study.enqueue_trial()
    lower_limit_score = study.trials[0].value
    upper_limit_score = study.trials[1].value
    msg = (
        "Current trial (#%s, %s) has a worse score (%s) than either of the lower "
        "(%s) or upper (%s) parameter value limits, it might be best to stop the "
        "study and expand the limits."
    )
    # if study direction is minimize
    if study.direction == optuna.study.StudyDirection.MINIMIZE:
        # if current trial is worse than either limit, log a warning
        if trial.values[0] > max(lower_limit_score, upper_limit_score):
            log.info(
                msg,
                trial.number,
                trial.params,
                trial.values[0],
                lower_limit_score,
                upper_limit_score,
            )
        else:
            pass

    # if study direction is maximize
    if study.direction == optuna.study.StudyDirection.MAXIMIZE:
        # if current trial is worse than either limit, log a warning
        if trial.values[0] < min(lower_limit_score, upper_limit_score):
            log.info(
                msg,
                trial.number,
                trial.params,
                trial.values[0],
                lower_limit_score,
                upper_limit_score,
            )
        else:
            pass


def _warn_limits_better_than_trial_multi_params(
    study: optuna.study.Study,
    trial: optuna.trial.FrozenTrial,
) -> None:
    """
    custom optuna callback, warn if limits provide better score than current trial for
    multiple parameter optimization

    Parameters
    ----------
    study : optuna.study.Study
        optuna study
    trial : optuna.trial.FrozenTrial
        current trial
    """

    # number of parameters in the study
    num_params = len(trial.params)

    # get number of combos (2 params->4 trials, 3 params->8 trials etc.)
    num_combos = 2**num_params

    # exit if one of enqueued trials
    if trial.number < num_combos:
        return

    # get scores of combos of upper and lower limits of both parameters
    # this assumes that the first four trials are set by study.enqueue_trial()
    scores = []
    for i in range(num_combos):
        scores.append(study.trials[i].value)

    msg = (
        "Current trial (#%s, %s) has a worse score (%s) than any of the combinations "
        "of parameter value limits, it might be best to stop the study and expand the "
        "limits."
    )
    # if study direction is minimize
    if study.direction == optuna.study.StudyDirection.MINIMIZE:
        # if current trial is worse than either limit, log a warning
        if trial.values[0] > max(scores):
            log.info(
                msg,
                trial.number,
                trial.params,
                trial.values[0],
            )
        else:
            pass

    # if study direction is maximize
    if study.direction == optuna.study.StudyDirection.MAXIMIZE:
        # if current trial is worse than either limit, log a warning
        if trial.values[0] < min(scores):
            log.info(
                msg,
                trial.number,
                trial.params,
                trial.values[0],
            )
        else:
            pass


class OptimalInversionDamping:
    """
    Objective function to use in an Optuna optimization for finding the optimal damping
    regularization value for a gravity inversion. Used within function
    `optimize_inversion_damping()`.
    """

    def __init__(
        self,
        damping_limits: tuple[float, float],
        fname: str,
        plot_grids: bool = False,
        **kwargs: typing.Any,
    ) -> None:
        self.fname = fname
        self.damping_limits = damping_limits
        self.kwargs = kwargs
        self.plot_grids = plot_grids

    def __call__(self, trial: optuna.trial) -> float:
        """
        Parameters
        ----------
        trial : optuna.trial
            the trial to run

        Returns
        -------
        float
            the score of the eq_sources fit
        """
        damping = trial.suggest_float(
            "damping",
            self.damping_limits[0],
            self.damping_limits[1],
            log=True,
        )

        new_kwargs = {
            key: value
            for key, value in self.kwargs.items()
            if key
            not in [
                "solver_damping",
                "progressbar",
                "results_fname",
            ]
        }

        trial.set_user_attr("fname", f"{self.fname}_trial_{trial.number}")

        score, results = cross_validation.grav_cv_score(
            solver_damping=damping,
            progressbar=False,
            results_fname=trial.user_attrs.get("fname"),
            plot=self.plot_grids,
            **new_kwargs,
        )

        trial.set_user_attr("results", results)

        return score


def optimize_inversion_damping(
    training_df: pd.DataFrame,
    testing_df: pd.DataFrame,
    n_trials: int,
    damping_limits: tuple[float, float],
    score_as_median: bool = False,
    sampler: optuna.samplers.BaseSampler | None = None,
    grid_search: bool = False,
    fname: str | None = None,
    plot_cv: bool = True,
    plot_grids: bool = False,
    logx: bool = True,
    logy: bool = True,
    progressbar: bool = True,
    parallel: bool = False,
    **kwargs: typing.Any,
) -> tuple[
    optuna.study, tuple[pd.DataFrame, pd.DataFrame, dict[str, typing.Any], float]
]:
    """
    Use Optuna to find the optimal damping regularization parameter for a gravity
    inversion. The optimization aims to minimize the cross-validation score,
    represented by the root mean (or median) squared error (RMSE), between the testing
    gravity data, and the predict gravity data after and inversion. Follows methods of
    :footcite:t:`uiedafast2017`.

    Provide upper and low damping values, number of trials to run, and specify to let
    Optuna choose the best damping value for each trial or to use a grid search. The
    results are saved to a pickle file with the best inversion results and the study.

    Parameters
    ----------
    training_df : pandas.DataFrame
        rows of the gravity data frame which are just the training data
    testing_df : pandas.DataFrame
        rows of the gravity data frame which are just the testing data
    n_trials : int
        number of damping values to try
    damping_limits : tuple[float, float]
        upper and lower limits
    score_as_median : bool, optional
        if True, changes the scoring from the root mean square to the root median
        square, by default False
    sampler : optuna.samplers.BaseSampler | None, optional
        customize the optuna sampler, by default either BoTorch sampler or GridSampler
        depending on if grid_search is True or False
    grid_search : bool, optional
        search the entire parameter space between damping_limits in n_trial steps, by
        default False
    fname : str, optional
        file name to save both study and inversion results to as pickle files, by
        default fname is `tmp_x_damping_cv` where x is a random integer between 0 and
        999 and will save study to <fname>_study.pickle and tuple of inversion results
        to <fname>_results.pickle.
    plot_cv : bool, optional
        plot the cross-validation results, by default True
    plot_grids : bool, optional
        for each damping value, plot comparison of predicted and testing gravity data,
        by default False
    logx : bool, optional
        make x axis of CV result plot on log scale, by default True
    logy : bool, optional
        make y axis of CV result plot on log scale, by default True
    progressbar : bool, optional
        add a progressbar, by default True
    parallel : bool, optional
        run the optimization in parallel, by default False

    Returns
    -------
    study : optuna.study
        the completed optuna study
    inv_results : tuple[pandas.DataFrame, pandas.DataFrame, dict[str, typing.Any], \
            float]
        a tuple of the inversion results: topography dataframe, gravity dataframe,
        parameter values and elapsed time.
    """

    optuna.logging.set_verbosity(optuna.logging.WARN)

    # if sampler not provided, use BoTorch as default unless grid_search is True
    if sampler is None:
        if grid_search is True:
            if n_trials < 4:
                msg = (
                    "if grid_search is True, n_trials must be at least 4, "
                    "resetting n_trials to 4 now."
                )
                log.warning(msg)
                n_trials = 4
            space = np.logspace(
                np.log10(damping_limits[0]), np.log10(damping_limits[1]), n_trials
            )
            # omit first and last since they will be enqueued separately
            space = space[1:-1]
            sampler = optuna.samplers.GridSampler(
                search_space={"damping": space},
                seed=10,
            )
        else:
            with warnings.catch_warnings():
                warnings.filterwarnings("ignore", message="BoTorch")
                sampler = optuna.integration.BoTorchSampler(
                    n_startup_trials=int(n_trials / 4),
                    seed=10,
                )

    # set file name for saving results with random number between 0 and 999
    if fname is None:
        fname = f"tmp_{random.randint(0,999)}_damping_cv"

    if parallel:
        pathlib.Path(f"{fname}.log").unlink(missing_ok=True)
        pathlib.Path(f"{fname}.lock").unlink(missing_ok=True)
        pathlib.Path(f"{fname}.log.lock").unlink(missing_ok=True)
        storage = JournalStorage(JournalFileStorage(f"{fname}.log"))
    else:
        storage = None

    study = optuna.create_study(
        direction="minimize",
        sampler=sampler,
        load_if_exists=False,
        study_name=fname,
        storage=storage,
    )

    # explicitly add the limits as trials
    # if grid_search is False:
    study.enqueue_trial({"damping": damping_limits[0]}, skip_if_exists=True)
    study.enqueue_trial({"damping": damping_limits[1]}, skip_if_exists=True)

    # run optimization
    with warnings.catch_warnings():
        warnings.filterwarnings(
            "ignore", message="logei_candidates_func is experimental"
        )
        with utils.DuplicateFilter(log):  # type: ignore[no-untyped-call]
            study = run_optuna(
                study=study,
                storage=storage,
                objective=OptimalInversionDamping(
                    damping_limits=damping_limits,
                    rmse_as_median=score_as_median,
                    training_data=training_df,
                    testing_data=testing_df,
                    fname=fname,
                    plot_grids=plot_grids,
                    **kwargs,
                ),
                n_trials=n_trials,
                callbacks=[_warn_limits_better_than_trial_1_param],
                maximize_cpus=True,
                parallel=parallel,
                progressbar=progressbar,
            )

    best_trial = study.best_trial

    # warn if any best parameter values are at their limits
    _warn_parameter_at_limits(best_trial)

    # log the results of the best trial
    _log_optuna_results(best_trial)

    # get best inversion result of each set
    with pathlib.Path(f"{fname}_trial_{best_trial.number}.pickle").open("rb") as f:
        inv_results = pickle.load(f)

    # remove if exists
    pathlib.Path(f"{fname}_study.pickle").unlink(missing_ok=True)
    pathlib.Path(f"{fname}_results.pickle").unlink(missing_ok=True)

    # save study to pickle
    with pathlib.Path(f"{fname}_study.pickle").open("wb") as f:
        pickle.dump(study, f)

    # save inversion results tuple to pickle
    with pathlib.Path(f"{fname}_results.pickle").open("wb") as f:
        pickle.dump(inv_results, f)

    # delete all inversion results
    for i in range(n_trials):
        pathlib.Path(f"{fname}_trial_{i}.pickle").unlink(missing_ok=True)

    if plot_cv is True:
        plotting.plot_cv_scores(
            study.trials_dataframe().value.values,
            study.trials_dataframe().params_damping.values,
            param_name="Damping",
            logx=logx,
            logy=logy,
        )
    return study, inv_results


class OptimalInversionZrefDensity:
    """
    Objective function to use in an Optuna optimization for finding the optimal values
    for zref and or density contrast values for a gravity inversion. This class is used
    within the function `optimize_inversion_zref_density_contrast`. If using constraint
    point minimization for the regional separation, split constraints into testing and
    training sets and provide the testing set to argument `constraints_df` and the
    training set to the `constraints_df` argument of `regional_grav_kwargs`. To perform
    K-folds cross-validation, provide lists of constraints dataframes to the parameters
    where each dataframe in each list corresponds to fold.
    """

    def __init__(
        self,
        fname: str,
        grav_df: pd.DataFrame,
        constraints_df: pd.DataFrame | list[pd.DataFrame],
        regional_grav_kwargs: dict[str, typing.Any],
        zref: float | None = None,
        zref_limits: tuple[float, float] | None = None,
        density_contrast_limits: tuple[float, float] | None = None,
        density_contrast: float | None = None,
        starting_topography: xr.DataArray | None = None,
        starting_topography_kwargs: dict[str, typing.Any] | None = None,
        progressbar: bool = True,
        **kwargs: typing.Any,
    ) -> None:
        self.fname = fname
        self.grav_df = grav_df
        self.constraints_df = constraints_df
        self.regional_grav_kwargs = copy.deepcopy(regional_grav_kwargs)
        self.zref_limits = zref_limits
        self.density_contrast_limits = density_contrast_limits
        self.zref = zref
        self.density_contrast = density_contrast
        self.starting_topography = starting_topography
        self.starting_topography_kwargs = copy.deepcopy(starting_topography_kwargs)
<<<<<<< HEAD

=======
>>>>>>> 45e0b4a5
        self.progressbar = progressbar
        self.kwargs = kwargs

    def __call__(self, trial: optuna.trial) -> float:
        """
        Parameters
        ----------
        trial : optuna.trial
            the trial to run

        Returns
        -------
        float
            the score of the eq_sources fit
        """
        grav_df = self.grav_df.copy()

        cols = [
            "easting",
            "northing",
            "upward",
            "gravity_anomaly",
        ]
        if all(i in grav_df.columns for i in cols) is False:
            msg = f"`grav_df` needs all the following columns: {cols}"
            raise ValueError(msg)

        kwargs = copy.deepcopy(self.kwargs)

        if kwargs.get("apply_weighting_grid", None) is True:
            msg = (
                "Using the weighting grid within the inversion for regularization. "
                "This makes the inversion not update the topography at constraint "
                "points. Since constraint points are used to determine the scores "
                "within this cross validation, the scores will not be useful, giving "
                "biased results. Set `apply_weighting_grid` to False to continue."
            )
            raise ValueError(msg)

        if (self.zref_limits is None) & (self.density_contrast_limits is None):
            msg = "must provide either or both zref_limits and density_contrast_limits"
            raise ValueError(msg)

        if self.zref_limits is not None:
            zref = trial.suggest_float(
                "zref",
                self.zref_limits[0],
                self.zref_limits[1],
            )
        else:
            zref = self.zref
            if zref is None:
                msg = "must provide zref if zref_limits not provided"
                raise ValueError(msg)

        if self.density_contrast_limits is not None:
            density_contrast = trial.suggest_float(
                "density_contrast",
                self.density_contrast_limits[0],
                self.density_contrast_limits[1],
            )
        else:
            density_contrast = self.density_contrast
            if density_contrast is None:
                msg = (
                    "must provide density_contrast if density_contrast_limits not "
                    "provided"
                )
                raise ValueError(msg)

        starting_topography_kwargs = copy.deepcopy(self.starting_topography_kwargs)

        reg_kwargs = copy.deepcopy(self.regional_grav_kwargs)

        constraints_warning = (
            "Using constraint point minimization technique for regional field "
            "estimation. This is not recommended as the constraint points are used "
            "for the density / reference level cross-validation scoring, which "
            "biases the scoring. Consider using a different method for regional "
            "field estimation, or separate constraints in training and testing "
            "sets and provide the training set to `regional_grav_kwargs` and the "
            "testing set to `constraints_df` to use for scoring."
        )
        log.debug("prism model created and forward gravity calculated")
        ###
        ###
        # Single optimization
        ###
        ###
        if isinstance(self.constraints_df, pd.DataFrame):
            log.debug("running single optimization")

            # raise warning about using constraint point minimization for regional
            # estimation
            if (reg_kwargs.get("method") in ["constraints", "constraints_cv"]) and (
                len(reg_kwargs.get("constraints_df")) == len(self.constraints_df)  # type: ignore[arg-type]
            ):
                assert isinstance(reg_kwargs.get("constraints_df"), pd.DataFrame)
                log.warning(constraints_warning)
            # create starting topography model if not provided
            if self.starting_topography is None:
                msg = (
                    "starting_topography not provided, creating a starting topography "
                    "model with the supplied starting_topography_kwargs"
                )
                log.info(msg)
                if starting_topography_kwargs is None:
                    msg = (
                        "must provide `starting_topography_kwargs` to be passed to the "
                        "function `utils.create_topography`."
                    )
                    raise ValueError(msg)
                if starting_topography_kwargs["method"] == "flat":
                    msg = "using zref to create a flat starting topography model"
                    log.info(msg)
                    starting_topography_kwargs["upwards"] = zref

<<<<<<< HEAD
            # create starting topography model if not provided
            if self.starting_topography is None:
                msg = (
                    "starting_topography not provided, creating a starting topography "
                    "model with the supplied starting_topography_kwargs"
                )
                log.info(msg)
                if starting_topography_kwargs is None:
                    msg = (
                        "must provide `starting_topography_kwargs` to be passed to the "
                        "function `utils.create_topography`."
                    )
                    raise ValueError(msg)
                if starting_topography_kwargs["method"] == "flat":
                    msg = "using zref to create a flat starting topography model"
                    log.info(msg)
                    starting_topography_kwargs["upwards"] = zref

=======
>>>>>>> 45e0b4a5
                starting_topo = utils.create_topography(**starting_topography_kwargs)
            else:
                if starting_topography_kwargs is not None:
                    msg = (
                        "starting_topography and starting_topography_kwargs provided, "
                        "please only provide one or the other."
                    )
                    raise ValueError(msg)
                starting_topo = self.starting_topography.copy()

            utils._check_gravity_inside_topography_region(grav_df, starting_topo)

            # re-calculate density grid with new density contrast
            density_grid = xr.where(
                starting_topo >= zref,
                density_contrast,
                -density_contrast,  # pylint: disable=invalid-unary-operand-type
            )

            # create layer of prisms
            starting_prisms = utils.grids_to_prisms(
                starting_topo,
                reference=zref,
                density=density_grid,
            )

            # calculate forward gravity of starting prism layer
            grav_df["starting_gravity"] = starting_prisms.prism_layer.gravity(
                coordinates=(
                    grav_df.easting,
                    grav_df.northing,
                    grav_df.upward,
                ),
                field="g_z",
                progressbar=False,
            )

            # calculate regional field
            with utils._log_level(logging.WARN):  # pylint: disable=protected-access
                grav_df = regional.regional_separation(
                    grav_df=grav_df,
                    **reg_kwargs,
                )

            new_kwargs = {
                key: value
                for key, value in kwargs.items()
                if key
                not in [
                    "zref",
                    "density_contrast",
                    "progressbar",
                    "results_fname",
                    "prism_layer",
                ]
            }

            trial.set_user_attr("fname", f"{self.fname}_trial_{trial.number}")

            # run cross validation
            score, results = cross_validation.constraints_cv_score(
                grav_df=grav_df,
                constraints_df=self.constraints_df,
                results_fname=trial.user_attrs.get("fname"),
                prism_layer=starting_prisms,
                **new_kwargs,
            )
            # log the termination reason
            log.debug(
                "Trial %s termination reason: %s",
                trial.number,
                results[2]["Termination reason"],
            )
        ###
        ###
        # K-Folds optimization
        ###
        ###
        else:
            log.debug("running k-folds optimization")

            training_constraints = reg_kwargs.pop("constraints_df", None)

            if starting_topography_kwargs is None:
                msg = (
                    "must provide `starting_topography_kwargs` to be passed to the "
                    "function `utils.create_topography`."
                )
                raise ValueError(msg)

            starting_topography_kwargs.pop("constraints_df", None)

            testing_constraints = self.constraints_df

            if training_constraints is None:
                msg = (
                    "must provide training constraints dataframes for regional "
                    "separation"
                )
                raise ValueError(msg)
            if isinstance(training_constraints, pd.DataFrame):
                msg = (
                    "must provide a list of training constraints dataframes for "
                    "cross-validation to parameter `constraints_df` of "
                    "`regional_grav_kwargs`."
                )
                raise ValueError(msg)

            assert len(training_constraints) == len(testing_constraints)

            # get list of folds
            folds = testing_constraints

            # progressbar for folds
            if self.progressbar is True:
                pbar = tqdm(
                    folds,
                    desc="Regional Estimation CV folds",
                )
            elif self.progressbar is False:
                pbar = folds
            else:
                msg = "progressbar must be a boolean"  # type: ignore[unreachable]
                raise ValueError(msg)

            log.debug("Running %s folds", len(folds))
            # log.debug(testing_constraints)
            # log.debug(training_constraints)
            # for each fold, run CV
            scores = []
            for i, _ in enumerate(pbar):
                log.debug(training_constraints[i])

                # create starting topography model if not provided
                if self.starting_topography is None:
                    msg = (
                        "starting_topography not provided, creating a starting "
                        "topography model with the supplied starting_topography_kwargs"
                    )
                    log.info(msg)
                    if starting_topography_kwargs["method"] == "flat":
                        msg = "using zref to create a flat starting topography model"
                        log.info(msg)
                        starting_topography_kwargs["upwards"] = zref
                    elif starting_topography_kwargs["method"] == "splines":
                        starting_topography_kwargs["constraints_df"] = (
                            training_constraints[i]
                        )

                    with utils.DuplicateFilter(log):  # type: ignore[no-untyped-call]
                        starting_topo = utils.create_topography(
                            **starting_topography_kwargs,
                        )
                else:
                    starting_topo = self.starting_topography.copy()

                utils._check_gravity_inside_topography_region(grav_df, starting_topo)

                # re-calculate density grid with new density contrast
                density_grid = xr.where(
                    starting_topo >= zref,
                    density_contrast,
                    -density_contrast,  # pylint: disable=invalid-unary-operand-type
                )

                # create layer of prisms
                starting_prisms = utils.grids_to_prisms(
                    starting_topo,
                    reference=zref,
                    density=density_grid,
                )

                # calculate forward gravity of starting prism layer
                grav_df["starting_gravity"] = starting_prisms.prism_layer.gravity(
                    coordinates=(
                        grav_df.easting,
                        grav_df.northing,
                        grav_df.upward,
                    ),
                    field="g_z",
                    progressbar=False,
                )

                # calculate regional field
                with utils._log_level(logging.WARN):  # pylint: disable=protected-access
                    grav_df = regional.regional_separation(
                        grav_df=grav_df,
                        constraints_df=training_constraints[i],
                        **reg_kwargs,
                    )
                log.debug(grav_df)
                new_kwargs = {
                    key: value
                    for key, value in kwargs.items()
                    if key
                    not in [
                        "zref",
                        "density_contrast",
                        "progressbar",
                        "results_fname",
                        "prism_layer",
                    ]
                }

                trial.set_user_attr("fname", f"{self.fname}_trial_{trial.number}")

                # run cross validation
                score, results = cross_validation.constraints_cv_score(
                    grav_df=grav_df,
                    constraints_df=testing_constraints[i],
                    results_fname=trial.user_attrs.get("fname"),
                    prism_layer=starting_prisms,
                    **new_kwargs,
                )
                scores.append(score)

                # log the termination reason
                log.debug(
                    "Trial %s termination reason: %s",
                    trial.number,
                    results[2]["Termination reason"],
                )
            # get mean of scores of all folds
            score = np.mean(scores)

        return score


def optimize_inversion_zref_density_contrast(
    grav_df: pd.DataFrame,
    constraints_df: pd.DataFrame | list[pd.DataFrame],
    n_trials: int,
    starting_topography: xr.DataArray | None = None,
    zref_limits: tuple[float, float] | None = None,
    density_contrast_limits: tuple[float, float] | None = None,
    zref: float | None = None,
    density_contrast: float | None = None,
    starting_topography_kwargs: dict[str, typing.Any] | None = None,
    regional_grav_kwargs: dict[str, typing.Any] | None = None,
    score_as_median: bool = False,
    sampler: optuna.samplers.BaseSampler | None = None,
    grid_search: bool = False,
    fname: str | None = None,
    plot_cv: bool = True,
    logx: bool = False,
    logy: bool = False,
    progressbar: bool = True,
    parallel: bool = False,
    fold_progressbar: bool = True,
    **kwargs: typing.Any,
) -> tuple[
    optuna.study, tuple[pd.DataFrame, pd.DataFrame, dict[str, typing.Any], float]
]:
    """
    Run an Optuna optimization to find the optimal zref and or density contrast values
    for a gravity inversion. The optimization aims to minimize the cross-validation
    score, represented by the root mean (or median) squared error (RMSE), between
    points of known topography and the inverted topography. Follows methods of
    :footcite:t:`uiedafast2017`. This can optimize for either zref, density contrast,
    or both at the same time. Provide upper and low limits for each parameter, number of
    trials and let Optuna choose the best parameter values for each trial or use a grid
    search to test all values between the limits in intervals of n_trials. The results
    are saved to a pickle file with the best inversion results and the study. Since each
    new set of zref and density values changes the starting model, for each set of
    parameters this function re-calculates the starting gravity, the gravity misfit
    and its regional and residual components. `regional_grav_kwargs` are passed to
    `regional.regional_separation`. Once the optimal parameters are found, the regional
    separation and inversion are performed again and saved to <fname>_results.pickle and
    the study is saved to <fname>_study.pickle.
    The constraint point minimization regional separation technique uses constraints
    points to estimate the regional field, and since constraints are used to calculating
    the scoring metric of this function, the constraints need to be separated into
    training (regional estimation) and testing (scoring) sets. To do this, supply the
    training constraints to`regional_grav_kwargs` via `method="constraint"` or
    `method="constraint_cv"` and `constraints_df`, and the testing constraints to this
    function as `constraints_df`.
    Typically there are not many constraints and omitting some of them from the training
    set will significantly impact the regional estimation. To help with this, we can use
    a K-Folds approach, where for each set of parameter values, we perform this entire
    procedure K times, each time with a different separation of training and testing
    points, called a fold. The score associated with that parameter set is the mean of
    the K scores. Once the optimal parameter values are found, we then repeat the
    inversion using all of the constraints in the regional estimation. For a K-folds
    approach, supply lists of dataframes containing only each fold's testing or training
    points to the two `constraints_df` arguments. To automatically perform the
    test/train split and K-folds optimization, you can also use the convenience function
    `optimize_inversion_zref_density_contrast_kfolds`.

    Parameters
    ----------
    grav_df : pandas.DataFrame
        gravity data frame with columns `easting`, `northing`, `upward`, and
        `gravity_anomaly`
    constraints_df : pandas.DataFrame or list[pandas.DataFrame]
        constraints data frame with columns `easting`, `northing`, and `upward`, or list
        of dataframes for each fold of a cross-validation
    n_trials : int
        number of trials, if grid_search is True, needs to be a perfect square and >=16.
    starting_topography : xarray.DataArray | None, optional
        a starting topography grid used to create the prisms layers. If not provided,
        must provide region, spacing and dampings to starting_topography_kwargs, by
        default None
    zref_limits : tuple[float, float] | None, optional
        upper and lower limits for the reference level, in meters, by default None
    density_contrast_limits : tuple[float, float] | None, optional
        upper and lower limits for the density contrast, in kg/m^-3, by default None
    zref : float | None, optional
        if zref_limits not provided, must provide a constant zref value, by default None
    density_contrast : float | None, optional
        if density_contrast_limits not provided, must provide a constant density
        contrast value, by default None
    starting_topography_kwargs : dict[str, typing.Any] | None, optional
        dictionary with key: value pairs of "region":tuple[float, float, float, float].
        "spacing":float, and "dampings":float | list[float] | None, used to create
        a flat starting topography at each zref value if starting_topography not
        provided, by default None
    regional_grav_kwargs : dict[str, typing.Any] | None, optional
        dictionary with kwargs to supply to `regional.regional_separation()`, by default
        None
    score_as_median : bool, optional
        change scoring metric from root mean square to root median square, by default
        False
    sampler : optuna.samplers.BaseSampler | None, optional
        customize the optuna sampler, by default uses BoTorch sampler unless grid_search
        is True, then uses GridSampler.
    grid_search : bool, optional
        Switch the sampler to GridSampler and search entire parameter space between
        provided limits in intervals set by n_trials (for 1 parameter optimizations), or
        by the square root of n_trials (for 2 parameter optimizations), by default False
    fname : str | None, optional
        file name to save both study and inversion results to as pickle files, by
        default fname is `tmp_x_zref_density_cv` where x is a random integer between 0
        and 999 and will save study to <fname>_study.pickle and tuple of inversion
        results to <fname>_results.pickle.
    plot_cv : bool, optional
        plot the cross-validation results, by default True
    logx : bool, optional
        use a log scale for the cross-validation plot x-axis, by default False
    logy : bool, optional
        use a log scale for the cross-validation plot y-axis, by default False
    progressbar : bool, optional
        add a progressbar, by default True
    parallel : bool, optional
        run the optimization in parallel, by default False
    fold_progressbar : bool, optional
        show a progress bar for each fold of the constraint-point minimization
        cross-validation, by default True

    Returns
    -------
    study : optuna.study
        the completed optuna study
    final_inversion_results : tuple[pandas.DataFrame, pandas.DataFrame, dict[str, \
            typing.Any], float]
        a tuple of the inversion results: topography dataframe, gravity dataframe,
        parameter values and elapsed time.
    """

    if "test" in grav_df.columns:
        assert (
            grav_df.test.any()
        ), "test column contains True value, not needed except for during damping CV"

    optuna.logging.set_verbosity(optuna.logging.WARN)
    if regional_grav_kwargs is not None:
        regional_grav_kwargs = copy.deepcopy(regional_grav_kwargs)
    if starting_topography_kwargs is not None:
        starting_topography_kwargs = copy.deepcopy(starting_topography_kwargs)

    # if sampler not provided, use BoTorch as default unless grid_search is True
    if sampler is None:
        if grid_search is True:
            if zref_limits is None:
                if n_trials < 4:
                    msg = (
                        "if grid_search is True, n_trials must be at least 4, "
                        "resetting n_trials to 4 now."
                    )
                    log.warning(msg)
                    n_trials = 4
                space = np.linspace(
                    density_contrast_limits[0],  # type: ignore[index]
                    density_contrast_limits[1],  # type: ignore[index]
                    n_trials,
                )
                # omit first and last since they will be enqueued separately
                space = space[1:-1]
                sampler = optuna.samplers.GridSampler(
                    search_space={"density_contrast": space},
                    seed=10,
                )
            elif density_contrast_limits is None:
                if n_trials < 4:
                    msg = (
                        "if grid_search is True, n_trials must be at least 4, "
                        "resetting n_trials to 4 now."
                    )
                    log.warning(msg)
                    n_trials = 4
                space = np.linspace(zref_limits[0], zref_limits[1], n_trials)
                # omit first and last since they will be enqueued separately
                space = space[1:-1]
                sampler = optuna.samplers.GridSampler(
                    search_space={"zref": space},
                    seed=10,
                )
            else:
                if n_trials < 16:
                    msg = (
                        "if grid_search is True, n_trials must be at least 16, "
                        "resetting n_trials to 16 now."
                    )
                    log.warning(msg)
                    n_trials = 16

                # n_trials needs to be square for 2 param grid search so each param has
                # sqrt(n_trials).
                if np.sqrt(n_trials).is_integer() is False:
                    # get next largest square number
                    old_n_trials = n_trials
                    n_trials = (math.floor(math.sqrt(n_trials)) + 1) ** 2
                    msg = (
                        "if grid_search is True with provided limits for both zref and "
                        "density contrast, n_trials (%s) must have an integer square "
                        "root. Resetting n_trials to to next largest compatible value "
                        "now (%s)"
                    )
                    log.warning(msg, old_n_trials, n_trials)

                zref_space = np.linspace(
                    zref_limits[0],
                    zref_limits[1],
                    int(np.sqrt(n_trials)),
                )

                density_contrast_space = np.linspace(
                    density_contrast_limits[0],
                    density_contrast_limits[1],
                    int(np.sqrt(n_trials)),
                )

                # omit first and last since they will be enqueued separately
                sampler = optuna.samplers.GridSampler(
                    search_space={
                        "zref": zref_space[1:-1],
                        "density_contrast": density_contrast_space[1:-1],
                    },
                    seed=10,
                )
        else:
            with warnings.catch_warnings():
                # if optimizing on both zref and density, do more startup trials to
                # cover param space
                if (zref_limits is not None) & (density_contrast_limits is not None):
                    n_startup_trials = int(n_trials / 3)
                else:
                    n_startup_trials = int(n_trials / 4)
                warnings.filterwarnings("ignore", message="BoTorch")
                sampler = optuna.integration.BoTorchSampler(
                    n_startup_trials=n_startup_trials,
                    seed=10,
                )

    # set file name for saving results with random number between 0 and 999
    if fname is None:
        fname = f"tmp_{random.randint(0,999)}_zref_density_cv"

    if parallel:
        pathlib.Path(f"{fname}.log").unlink(missing_ok=True)
        pathlib.Path(f"{fname}.lock").unlink(missing_ok=True)
        pathlib.Path(f"{fname}.log.lock").unlink(missing_ok=True)
        storage = JournalStorage(JournalFileStorage(f"{fname}.log"))
    else:
        storage = None

    study = optuna.create_study(
        direction="minimize",
        sampler=sampler,
        load_if_exists=False,
        study_name=fname,
        storage=storage,
    )

    # explicitly add the limits 2 intermediate points as trials
    if zref_limits is not None:
        zref_quarter_range = (zref_limits[1] - zref_limits[0]) / 4
    if density_contrast_limits is not None:
        density_quarter_range = (
            density_contrast_limits[1] - density_contrast_limits[0]
        ) / 4

    if zref_limits is None:
        study.enqueue_trial({"density_contrast": density_contrast_limits[0]})  # type: ignore[index]
        study.enqueue_trial({"density_contrast": density_contrast_limits[1]})  # type: ignore[index]
        if grid_search is False:
            study.enqueue_trial(
                {"density_contrast": density_contrast_limits[0] + density_quarter_range}  # type: ignore[index] # pylint: disable=possibly-used-before-assignment
            )
            study.enqueue_trial(
                {"density_contrast": density_contrast_limits[1] - density_quarter_range}  # type: ignore[index]
            )
    elif density_contrast_limits is None:
        study.enqueue_trial({"zref": zref_limits[0]})
        study.enqueue_trial({"zref": zref_limits[1]})
        if grid_search is False:
            study.enqueue_trial({"zref": zref_limits[0] + zref_quarter_range})  # pylint: disable=possibly-used-before-assignment
            study.enqueue_trial({"zref": zref_limits[1] - zref_quarter_range})
    else:
        if grid_search is True:
            a = range(int(np.sqrt(n_trials)))
            full_pairs = list(itertools.product(a, a))

            a = range(int(np.sqrt(n_trials)))[1:-1]
            inside_pairs = list(itertools.product(a, a))

            pairs_to_enqueue = [p for p in full_pairs if p not in inside_pairs]

            for pair in pairs_to_enqueue:
                study.enqueue_trial(
                    {
                        "zref": zref_space[pair[0]],
                        "density_contrast": density_contrast_space[pair[1]],
                    },
                )
        else:
            # add outside 4 corners
            study.enqueue_trial(
                {
                    "zref": zref_limits[0],
                    "density_contrast": density_contrast_limits[0],
                },
            )
            study.enqueue_trial(
                {
                    "zref": zref_limits[0],
                    "density_contrast": density_contrast_limits[1],
                },
            )
            study.enqueue_trial(
                {
                    "zref": zref_limits[1],
                    "density_contrast": density_contrast_limits[0],
                },
            )
            study.enqueue_trial(
                {
                    "zref": zref_limits[1],
                    "density_contrast": density_contrast_limits[1],
                },
            )
            # add inside 4 corners
            study.enqueue_trial(
                {
                    "zref": zref_limits[0] + zref_quarter_range,
                    "density_contrast": density_contrast_limits[0]
                    + density_quarter_range,
                },
            )
            study.enqueue_trial(
                {
                    "zref": zref_limits[0] + zref_quarter_range,
                    "density_contrast": density_contrast_limits[1]
                    - density_quarter_range,
                },
            )
            study.enqueue_trial(
                {
                    "zref": zref_limits[1] - zref_quarter_range,
                    "density_contrast": density_contrast_limits[0]
                    + density_quarter_range,
                },
            )
            study.enqueue_trial(
                {
                    "zref": zref_limits[1] - zref_quarter_range,
                    "density_contrast": density_contrast_limits[1]
                    - density_quarter_range,
                },
            )

    # run optimization
    with warnings.catch_warnings():
        warnings.filterwarnings(
            "ignore", message="logei_candidates_func is experimental"
        )
        study = run_optuna(
            study=study,
            storage=storage,
            objective=OptimalInversionZrefDensity(
                grav_df=grav_df,
                constraints_df=constraints_df,
                zref_limits=zref_limits,
                density_contrast_limits=density_contrast_limits,
                zref=zref,
                density_contrast=density_contrast,
                starting_topography=starting_topography,
                starting_topography_kwargs=starting_topography_kwargs,
                regional_grav_kwargs=regional_grav_kwargs,  # type: ignore[arg-type]
                rmse_as_median=score_as_median,
                fname=fname,
                progressbar=fold_progressbar,
                **kwargs,
            ),
            n_trials=n_trials,
            # callbacks=[_warn_limits_better_than_trial_multi_params],
            maximize_cpus=True,
            parallel=parallel,
            progressbar=progressbar,
        )

    best_trial = study.best_trial

    # warn if any best parameter values are at their limits
    _warn_parameter_at_limits(best_trial)

    # log the results of the best trial
    _log_optuna_results(best_trial)

    # combine testing and training to get a full constraints dataframe
    reg_constraints = regional_grav_kwargs.pop("constraints_df", None)  # type: ignore[union-attr]
    if starting_topography_kwargs is not None:
        starting_topography_kwargs.pop("constraints_df", None)

    if isinstance(constraints_df, pd.DataFrame):
        constraints_df = (
            pd.concat([constraints_df, reg_constraints])
            .drop_duplicates(subset=["easting", "northing", "upward"])
            .sort_index()
        )
    else:
        constraints_df = (
            pd.concat(constraints_df + reg_constraints)
            .drop_duplicates(subset=["easting", "northing", "upward"])
            .sort_index()
        )
    # add to regional grav kwargs
    if reg_constraints is not None:
        regional_grav_kwargs["constraints_df"] = constraints_df  # type: ignore[index]
        if starting_topography_kwargs is not None:
            starting_topography_kwargs["constraints_df"] = constraints_df
            if "weights" in starting_topography_kwargs:
                starting_topography_kwargs["weights_col"] = starting_topography_kwargs[
                    "weights"
                ].name

    # redo inversion with best parameters
    best_zref = best_trial.params.get("zref", zref)
    best_density_contrast = best_trial.params.get("density_contrast", density_contrast)

    if starting_topography_kwargs is not None:
        starting_topography_kwargs["upwards"] = best_zref
    new_kwargs = {
        key: value
        for key, value in kwargs.items()
        if key
        not in [
            "progressbar",
            "prism_layer",
            "density_contrast_limits",
            "zref_limits",
            "n_trials",
            "grid_search",
            "parallel",
            "constraints_df",
        ]
    }
    # run the inversion workflow with the new best parameters
    with utils._log_level(logging.WARN):  # pylint: disable=protected-access
        create_starting_topography = True if starting_topography is None else False  # noqa: SIM210  # pylint: disable=simplifiable-if-expression

        final_inversion_results = inversion.run_inversion_workflow(
            grav_df=grav_df,
            create_starting_topography=create_starting_topography,
            create_starting_prisms=True,
            starting_topography=starting_topography,
            starting_topography_kwargs=starting_topography_kwargs,
            regional_grav_kwargs=regional_grav_kwargs,
            calculate_regional_misfit=True,
            zref=best_zref,
            density_contrast=best_density_contrast,
            fname=fname,
            **new_kwargs,
        )

    used_zref = float(final_inversion_results[2]["Reference level"][:-2])
    used_density_contrast = float(
        final_inversion_results[2]["Density contrast(s)"][1:-7]
    )

    assert math.isclose(used_density_contrast, best_density_contrast, rel_tol=0.02)
    assert math.isclose(used_zref, best_zref, rel_tol=0.02)

    # remove if exists
    pathlib.Path(f"{fname}_study.pickle").unlink(missing_ok=True)

    # save study to pickle
    with pathlib.Path(f"{fname}_study.pickle").open("wb") as f:
        pickle.dump(study, f)

    # delete all inversion results
    for i in range(n_trials):
        pathlib.Path(f"{fname}_trial_{i}.pickle").unlink(missing_ok=True)

    if plot_cv is True:
        if zref_limits is None:
            plotting.plot_cv_scores(
                study.trials_dataframe().value.values,
                study.trials_dataframe().params_density_contrast.values,
                param_name="Density contrast (kg/m$^3$)",
                plot_title="Density contrast Cross-validation",
                logx=logx,
                logy=logy,
            )
        elif density_contrast_limits is None:
            plotting.plot_cv_scores(
                study.trials_dataframe().value.values,
                study.trials_dataframe().params_zref.values,
                param_name="Reference level (m)",
                plot_title="Reference level Cross-validation",
                logx=logx,
                logy=logy,
            )
        else:
            if grid_search is True:
                parameter_pairs = list(
                    zip(
                        study.trials_dataframe().params_zref,
                        study.trials_dataframe().params_density_contrast,
                    )
                )
                plotting.plot_2_parameter_cv_scores(
                    study.trials_dataframe().value.values,
                    parameter_pairs,
                    param_names=("Reference level (m)", "Density contrast (kg/m$^3$)"),
                )
            else:
                plotting.plot_2_parameter_cv_scores_uneven(
                    study,
                    param_names=(
                        "params_zref",
                        "params_density_contrast",
                    ),
                    plot_param_names=(
                        "Reference level (m)",
                        "Density contrast (kg/m$^3$)",
                    ),
                )
    return study, final_inversion_results


def optimize_inversion_zref_density_contrast_kfolds(
    constraints_df: pd.DataFrame,
    split_kwargs: dict[str, typing.Any] | None = None,
    **kwargs: typing.Any,
) -> tuple[
    optuna.study, tuple[pd.DataFrame, pd.DataFrame, dict[str, typing.Any], float]
]:
    """
    Perform an optimization for zref and density contrast values same as
    function `optimize_inversion_zref_density_contrast`, but pass a dataframe of
    constraint points and `split_kwargs` which are both passed `split_test_train` create
    K-folds of testing and training constraints. For each set of zref/density values,
    regional separation and inversion are performed for each of the K-folds in the
    constraints dataframe. The score for each parameter set will be the mean of the
    K-folds scores.
    This then repeats for all parameters. Within each parameter set and fold, the
    training constraints are used for the regional separation and the testing
    constraints are used for scoring. This optimization performs a total number of
    inversions equal to  K-folds * number of parameter sets. For 20 parameter sets and 5
    K-folds, this is 100 inversions. This extra computational expense is only useful if
    the regional separation technique you supply via `regional_grav_kwargs` uses
    constraints points for the estimations, such as constraint point minimization
    (method='constraints_cv' or method='constraints'). It is more
    efficient, but less accurate, to simple use a different regional estimation
    technique, which doesn't require constraint points, to find the optimal zref and
    density values. Then use these again in another inversion with the desired regional
    separation technique. Using the regional method of "constraints" will simply use the
    training points and supplied `grid_method` parameter values to calculate a regional
    field. Using the regional method of "constraints_cv" will take the training points
    and split these into a secondary set of training and testing points. These will be
    used internally in the regional separation to find the optimal `grid_method`
    parameters.

    Parameters
    ----------
    constraints_df
        constraints dataframe with columns "easting", "northing", and "upward".
    split_kwargs : dict[str, typing.Any] | None, optional
        kwargs to be passed to `split_test_train` for splitting constraints_df into
        test and train sets, by default None
    **kwargs : typing.Any
        kwargs to be passed to `optimize_inversion_zref_density_contrast`

    Returns
    -------
    study : optuna.study
        the completed optuna study
    inversion_results : tuple[pandas.DataFrame, pandas.DataFrame, dict[str, \
            typing.Any], float]]
        tuple of the best inversion results.
    """
    # drop any existing fold columns
    df = constraints_df.copy()
    df = df[df.columns.drop(list(df.filter(regex="fold_")))]

    kwargs = copy.deepcopy(kwargs)

    # split into test and training sets
    testing_training_df = cross_validation.split_test_train(
        df,
        **split_kwargs,  # type: ignore[arg-type]
    )

    # get list of training and testing dataframes
    test_dfs, train_dfs = cross_validation.kfold_df_to_lists(testing_training_df)
    log.info("Constraints split into %s folds", len(test_dfs))

    regional_grav_kwargs = kwargs.pop("regional_grav_kwargs", None)

    starting_topography_kwargs = kwargs.pop("starting_topography_kwargs", None)

    if regional_grav_kwargs is None:
        msg = "must provide regional_grav_kwargs"
        raise ValueError(msg)

    if starting_topography_kwargs is None:
        msg = "must provide starting_topography_kwargs"
        raise ValueError(msg)

    regional_grav_kwargs["constraints_df"] = train_dfs

    starting_topography_kwargs["constraints_df"] = train_dfs

    if "weights" in starting_topography_kwargs:
        starting_topography_kwargs["weights_col"] = starting_topography_kwargs[
            "weights"
        ].name

    study, inversion_results = optimize_inversion_zref_density_contrast(
        constraints_df=test_dfs,
        regional_grav_kwargs=regional_grav_kwargs,
        starting_topography_kwargs=starting_topography_kwargs,
        **kwargs,
    )

    return study, inversion_results


class OptimalEqSourceParams:
    """
    Objective function to use in an Optuna optimization for finding the optimal
    equivalent source parameters for fitting to gravity data.
    """

    def __init__(
        self,
        depth_limits: tuple[float, float] | None = None,
        block_size_limits: tuple[float, float] | None = None,
        damping_limits: tuple[float, float] | None = None,
        **kwargs: typing.Any,
    ) -> None:
        self.depth_limits = depth_limits
        self.block_size_limits = block_size_limits
        self.damping_limits = damping_limits
        self.kwargs = kwargs

    def __call__(self, trial: optuna.trial) -> float:
        """
        Parameters
        ----------
        trial : optuna.trial
            the trial to run

        Returns
        -------
        float
            the score of the eq_sources fit
        """
        kwargs = copy.deepcopy(self.kwargs)
        # get parameters provided not as limits
        depth = kwargs.pop("depth", "default")
        # calculate 4.5 times the mean distance between points
        if depth == "default":
            depth = 4.5 * np.mean(
                vd.median_distance(
                    (kwargs.get("coordinates")[0], kwargs.get("coordinates")[1]),  # type: ignore[unused-ignore, index]
                    k_nearest=1,
                )
            )
        block_size = kwargs.pop("block_size", None)
        damping = kwargs.pop("damping", None)

        # replace with suggest values if limits provided
        if self.depth_limits is not None:
            depth = trial.suggest_float(
                "depth",
                self.depth_limits[0],
                self.depth_limits[1],
            )
        if self.block_size_limits is not None:
            block_size = trial.suggest_float(
                "block_size",
                self.block_size_limits[0],
                self.block_size_limits[1],
            )
        if self.damping_limits is not None:
            damping = trial.suggest_float(
                "damping",
                self.damping_limits[0],
                self.damping_limits[1],
                log=True,
            )

        return cross_validation.eq_sources_score(
            damping=damping,
            depth=depth,
            block_size=block_size,
            **kwargs,
        )


def optimize_eq_source_params(
    coordinates: tuple[pd.Series | NDArray, pd.Series | NDArray, pd.Series | NDArray],
    data: pd.Series | NDArray,
    n_trials: int = 100,
    damping_limits: tuple[float, float] | None = None,
    depth_limits: tuple[float, float] | None = None,
    block_size_limits: tuple[float, float] | None = None,
    sampler: optuna.samplers.BaseSampler | None = None,
    plot: bool = False,
    progressbar: bool = True,
    parallel: bool = False,
    fname: str | None = None,
    **kwargs: typing.Any,
) -> tuple[optuna.study, hm.EquivalentSources]:
    """
    Use Optuna to find the optimal parameters for fitting equivalent sources to gravity
    data. The 3 parameters are damping, depth, and block size. Any or all of these can
    be optimized at the same time. Provide upper and lower limits for each parameter,
    or if you don't want to optimize a parameter, provide a constant value of the
    parameter in the kwargs.

    Parameters
    ----------
    coordinates : tuple[pandas.Series | numpy.ndarray, pandas.Series | numpy.ndarray, \
            pandas.Series | numpy.ndarray]
        tuple of coordinates in the order (easting, northing, upward) for the gravity
        observation locations.
    data : pandas.Series | numpy.ndarray
        gravity data values
    n_trials : int, optional
        number of trials to run, by default 100
    damping_limits : tuple[float, float], optional
        damping parameter limits, by default (0, 10**3)
    depth_limits : tuple[float, float], optional
        source depth limits (positive downwards) in meters, by default (0, 10e6)
    block_size_limits : tuple[float, float] | None, optional
        block size limits in meters, by default None
    sampler : optuna.samplers.BaseSampler | None, optional
        specify which Optuna sampler to use, by default None
    plot : bool, optional
        plot the resulting optimization figures, by default False
    progressbar : bool, optional
        add a progressbar, by default True
    parallel : bool, optional
        run the optimization in parallel, by default False
    fname : str | None, optional
        file name to save the study to, by default None
    kwargs : typing.Any
        additional keyword arguments to pass to `OptimalEqSourceParams`, which are
        passed to `eq_sources_score`. These can include parameters to pass to
        `harmonica.EquivalentSources`; "damping", "points", "depth", "block_size",
        "parallel", and "dtype", or parameters to pass to `vd.cross_val_score`;
        "delayed", or "weights".

    Returns
    -------
    study : optuna.study
        the completed optuna study
    eqs : harmonica.EquivalentSources
        the fitted equivalent sources model
    """
    optuna.logging.set_verbosity(optuna.logging.WARN)

    kwargs = copy.deepcopy(kwargs)
    # if sampler not provided, used TPE as default
    if sampler is None:
        sampler = optuna.samplers.TPESampler(
            n_startup_trials=int(n_trials / 4),
            seed=10,
        )

    study_fname = f"tmp_{random.randint(0, 999)}" if fname is None else fname

    if parallel:
        pathlib.Path(f"{study_fname}.log").unlink(missing_ok=True)
        pathlib.Path(f"{study_fname}.lock").unlink(missing_ok=True)
        pathlib.Path(f"{study_fname}.log.lock").unlink(missing_ok=True)
        storage = JournalStorage(JournalFileStorage(f"{study_fname}.log"))
    else:
        storage = None

    # create study
    study = optuna.create_study(
        direction="maximize",
        sampler=sampler,
        load_if_exists=False,
        study_name=study_fname,
        storage=storage,
    )

    # explicitly add the limits as trials
    num_params = 0
    if depth_limits is not None:
        study.enqueue_trial({"depth": depth_limits[0]}, skip_if_exists=True)
        study.enqueue_trial({"depth": depth_limits[1]}, skip_if_exists=True)
        num_params += 1
    if block_size_limits is not None:
        study.enqueue_trial({"block_size": block_size_limits[0]}, skip_if_exists=True)
        study.enqueue_trial({"block_size": block_size_limits[1]}, skip_if_exists=True)
        num_params += 1
    if damping_limits is not None:
        study.enqueue_trial({"damping": damping_limits[0]}, skip_if_exists=True)
        study.enqueue_trial({"damping": damping_limits[1]}, skip_if_exists=True)
        num_params += 1

    if num_params == 1:
        callbacks = [_warn_limits_better_than_trial_1_param]
    else:
        callbacks = [_warn_limits_better_than_trial_multi_params]

    if num_params == 0:
        msg = (
            "No parameters to optimize, must provide at least one set of limits for "
            "damping, depth, or block size."
        )
        raise ValueError(msg)

    log.debug("starting eq_source parameter optimization")
    # ignore skLearn LinAlg warnings
    with (utils.environ(PYTHONWARNINGS="ignore")) and (utils.DuplicateFilter(log)):  # type: ignore[no-untyped-call, truthy-bool]
        study = run_optuna(
            study=study,
            storage=storage,
            objective=OptimalEqSourceParams(
                depth_limits=depth_limits,
                block_size_limits=block_size_limits,
                damping_limits=damping_limits,
                coordinates=coordinates,
                data=data,
                **kwargs,
            ),
            n_trials=n_trials,
            callbacks=callbacks,
            maximize_cpus=True,
            parallel=parallel,
            progressbar=progressbar,
        )

    best_trial = study.best_trial

    # warn if any best parameter values are at their limits
    _warn_parameter_at_limits(best_trial)

    # log the results of the best trial
    _log_optuna_results(best_trial)

    best_damping = best_trial.params.get("damping", None)
    best_depth = best_trial.params.get("depth", None)
    best_block_size = best_trial.params.get("block_size", None)

    if best_damping is None:
        try:
            best_damping = kwargs["damping"]
        except KeyError:
            msg = (
                "No damping parameter value found in best params or kwargs, setting to "
                "'None'"
            )
            log.warning(msg)
            best_damping = None
    if best_depth is None:
        try:
            best_depth = kwargs["depth"]
        except KeyError:
            msg = (
                "No depth parameter value found in best params or kwargs, setting to "
                "'default' (4.5 times mean distance between points)"
            )
            log.warning(msg)
            best_depth = "default"
    if best_depth == "default":
        best_depth = 4.5 * np.mean(
            vd.median_distance((coordinates[0], coordinates[1]), k_nearest=1)
        )
    if best_block_size is None:
        try:
            best_block_size = kwargs["block_size"]
        except KeyError:
            msg = (
                "No block size parameter value found in best params or kwargs, setting "
                "to 'None'"
            )
            log.warning(msg)
            best_block_size = None

    # refit EqSources with best parameters
    eqs = hm.EquivalentSources(
        damping=best_damping,
        depth=best_depth,
        block_size=best_block_size,
        points=kwargs.pop("points", None),
        parallel=kwargs.pop("parallel", True),
        dtype=kwargs.pop("dtype", "float64"),
    )
    eqs.fit(coordinates, data, weights=kwargs.pop("weights", None))

    # save study
    if study_fname is not None:
        # remove if exists
        pathlib.Path(f"{study_fname}.pickle").unlink(missing_ok=True)

        # save study to pickle
        with pathlib.Path(f"{study_fname}.pickle").open("wb") as f:
            pickle.dump(study, f)

    if plot is True:
        plotting.plot_optuna_figures(
            study,
            target_names=["score"],
            plot_history=False,
            plot_slice=True,
            plot_importance=True,
            include_duration=False,
        )

    return study, eqs


class OptimizeRegionalTrend:
    """
    Objective function to use in an Optuna optimization for finding the optimal trend
    order for estimation the regional component of gravity misfit.
    """

    def __init__(
        self,
        trend_limits: tuple[int, int],
        optimize_on_true_regional_misfit: bool = False,
        separate_metrics: bool = True,
        **kwargs: typing.Any,
    ) -> None:
        self.trend_limits = trend_limits
        self.optimize_on_true_regional_misfit = optimize_on_true_regional_misfit
        self.separate_metrics = separate_metrics
        self.kwargs = kwargs

    def __call__(self, trial: optuna.trial) -> tuple[float, float] | float:
        """
        Parameters
        ----------
        trial : optuna.trial
            the trial to run

        Returns
        -------
        float
            the scores
        """

        trend = trial.suggest_int(
            "trend",
            self.trend_limits[0],
            self.trend_limits[1],
        )

        with utils._log_level(logging.WARN):  # pylint: disable=protected-access
            residual_constraint_score, residual_amplitude_score, true_reg_score, _ = (
                cross_validation.regional_separation_score(
                    method="trend",
                    trend=trend,
                    **self.kwargs,
                )
            )

        trial.set_user_attr("true_reg_score", true_reg_score)

        if self.optimize_on_true_regional_misfit is True:
            trial.set_user_attr("residual constraint score", residual_constraint_score)
            trial.set_user_attr("residual amplitude score", residual_amplitude_score)
            return true_reg_score  # type: ignore[return-value]

        if self.separate_metrics is True:
            return residual_constraint_score, residual_amplitude_score

        # combine the two metrics into one
        return residual_constraint_score / residual_amplitude_score


class OptimizeRegionalFilter:
    """
    Objective function to use in an Optuna optimization for finding the optimal filter
    width for estimation the regional component of gravity misfit.
    """

    def __init__(
        self,
        filter_width_limits: tuple[float, float],
        optimize_on_true_regional_misfit: bool = False,
        separate_metrics: bool = True,
        **kwargs: typing.Any,
    ) -> None:
        self.filter_width_limits = filter_width_limits
        self.optimize_on_true_regional_misfit = optimize_on_true_regional_misfit
        self.separate_metrics = separate_metrics
        self.kwargs = kwargs

    def __call__(self, trial: optuna.trial) -> float:
        """
        Parameters
        ----------
        trial : optuna.trial
            the trial to run

        Returns
        -------
        float
            the scores
        """

        filter_width = trial.suggest_float(
            "filter_width",
            self.filter_width_limits[0],
            self.filter_width_limits[1],
        )

        with utils._log_level(logging.WARN):  # pylint: disable=protected-access
            residual_constraint_score, residual_amplitude_score, true_reg_score, _ = (
                cross_validation.regional_separation_score(
                    method="filter",
                    filter_width=filter_width,
                    **self.kwargs,
                )
            )

        trial.set_user_attr("true_reg_score", true_reg_score)

        if self.optimize_on_true_regional_misfit is True:
            trial.set_user_attr("residual constraint score", residual_constraint_score)
            trial.set_user_attr("residual amplitude score", residual_amplitude_score)
            return true_reg_score  # type: ignore[return-value]

        if self.separate_metrics is True:
            return residual_constraint_score, residual_amplitude_score  # type: ignore[return-value]

        # combine the two metrics into one
        return residual_constraint_score / residual_amplitude_score


class OptimizeRegionalEqSources:
    """
    Objective function to use in an Optuna optimization for finding the optimal
    equivalent source parameters for estimation the regional component of gravity
    misfit.
    """

    def __init__(
        self,
        depth_limits: tuple[float, float] | None = None,
        block_size_limits: tuple[float, float] | None = None,
        damping_limits: tuple[float, float] | None = None,
        grav_obs_height_limits: tuple[float, float] | None = None,
        optimize_on_true_regional_misfit: bool = False,
        separate_metrics: bool = True,
        **kwargs: typing.Any,
    ) -> None:
        self.depth_limits = depth_limits
        self.block_size_limits = block_size_limits
        self.damping_limits = damping_limits
        self.grav_obs_height_limits = grav_obs_height_limits
        self.optimize_on_true_regional_misfit = optimize_on_true_regional_misfit
        self.separate_metrics = separate_metrics
        self.kwargs = kwargs

    def __call__(self, trial: optuna.trial) -> float:
        """
        Parameters
        ----------
        trial : optuna.trial
            the trial to run

        Returns
        -------
        float
            the scores
        """

        if self.depth_limits is not None:
            depth = trial.suggest_float(
                "depth",
                self.depth_limits[0],
                self.depth_limits[1],
            )
        else:
            depth = self.kwargs.get("depth", None)
            if depth is None:
                msg = "must provide depth if depth_limits not provided"
                raise ValueError(msg)

        if self.block_size_limits is not None:
            block_size = trial.suggest_float(
                "block_size",
                self.block_size_limits[0],
                self.block_size_limits[1],
            )
        else:
            block_size = self.kwargs.get("block_size", None)

        if self.damping_limits is not None:
            damping = trial.suggest_float(
                "damping",
                self.damping_limits[0],
                self.damping_limits[1],
                log=True,
            )
        else:
            damping = self.kwargs.get("damping", None)

        if self.grav_obs_height_limits is not None:
            grav_obs_height = trial.suggest_float(
                "grav_obs_height",
                self.grav_obs_height_limits[0],
                self.grav_obs_height_limits[1],
            )
        else:
            grav_obs_height = self.kwargs.get("grav_obs_height", None)

        new_kwargs = {
            key: value
            for key, value in self.kwargs.items()
            if key not in ["depth", "block_size", "damping", "grav_obs_height"]
        }

        with utils._log_level(logging.WARN):  # pylint: disable=protected-access
            residual_constraint_score, residual_amplitude_score, true_reg_score, _ = (
                cross_validation.regional_separation_score(
                    method="eq_sources",
                    depth=depth,
                    block_size=block_size,
                    damping=damping,
                    grav_obs_height=grav_obs_height,
                    **new_kwargs,
                )
            )

        trial.set_user_attr("true_reg_score", true_reg_score)

        if self.optimize_on_true_regional_misfit is True:
            trial.set_user_attr("residual constraint score", residual_constraint_score)
            trial.set_user_attr("residual amplitude score", residual_amplitude_score)
            return true_reg_score  # type: ignore[return-value]

        if self.separate_metrics is True:
            return residual_constraint_score, residual_amplitude_score  # type: ignore[return-value]

        # combine the two metrics into one
        return residual_constraint_score / residual_amplitude_score


class OptimizeRegionalConstraintsPointMinimization:
    """
    Objective function to use in an Optuna optimization for finding the optimal
    hyperparameter values the Constraint Point Minimization technique for estimation the
    regional component of gravity misfit. If single dataframes are supplied to
    `training_df` and `testing_df`, for each parameter value a regional field will be
    estimated using the `training_df`, and a score calculated used the `testing_df`. If
    lists of dataframes are supplied, a score will be calculated for each item in the
    list and the mean of the scores will be the metric returned. This class is used with
    the function `optimize_regional_constraint_point_minimization`.
    """

    def __init__(
        self,
        training_df: pd.DataFrame | list[pd.DataFrame],
        testing_df: pd.DataFrame | list[pd.DataFrame],
        grid_method: str,
        # for tensioned minimum curvature gridding
        tension_factor_limits: tuple[float, float] = (0, 1),
        # for bi-harmonic spline gridding
        spline_damping_limits: tuple[float, float] | None = None,
        # for eq source gridding
        depth_limits: tuple[float, float] | None = None,
        block_size_limits: tuple[float, float] | None = None,
        damping_limits: tuple[float, float] | None = None,
        grav_obs_height_limits: tuple[float, float] | None = None,
        # other args
        optimize_on_true_regional_misfit: bool = False,
        separate_metrics: bool = True,
        progressbar: bool = False,
        **kwargs: typing.Any,
    ) -> None:
        self.training_df = training_df
        self.testing_df = testing_df
        self.grid_method = grid_method
        self.tension_factor_limits = tension_factor_limits
        self.spline_damping_limits = spline_damping_limits
        self.depth_limits = depth_limits
        self.block_size_limits = block_size_limits
        self.damping_limits = damping_limits
        self.grav_obs_height_limits = grav_obs_height_limits
        self.optimize_on_true_regional_misfit = optimize_on_true_regional_misfit
        self.separate_metrics = separate_metrics
        self.progressbar = progressbar
        self.kwargs = kwargs

    def __call__(self, trial: optuna.trial) -> float:
        """
        Parameters
        ----------
        trial : optuna.trial
            the trial to run

        Returns
        -------
        float
            the scores
        """

        new_kwargs = copy.deepcopy(self.kwargs)

        if self.grid_method == "pygmt":
            new_kwargs["tension_factor"] = trial.suggest_float(
                "tension_factor",
                self.tension_factor_limits[0],
                self.tension_factor_limits[1],
            )
        elif self.grid_method == "verde":
            if self.spline_damping_limits is None:
                msg = "if grid_method is 'verde' must provide spline_damping_limits"
                raise ValueError(msg)
            new_kwargs["spline_dampings"] = trial.suggest_float(
                "spline_dampings",
                self.spline_damping_limits[0],
                self.spline_damping_limits[1],
                log=True,
            )

        elif self.grid_method == "eq_sources":
            if self.block_size_limits is not None:
                new_kwargs["block_size"] = trial.suggest_float(
                    "block_size",
                    self.block_size_limits[0],
                    self.block_size_limits[1],
                )
            else:
                new_kwargs["block_size"] = self.kwargs.get("block_size", None)

            if self.damping_limits is not None:
                new_kwargs["damping"] = trial.suggest_float(
                    "damping",
                    self.damping_limits[0],
                    self.damping_limits[1],
                    log=True,
                )
            else:
                new_kwargs["damping"] = self.kwargs.get("damping", None)

            if self.grav_obs_height_limits is not None:
                new_kwargs["grav_obs_height"] = trial.suggest_float(
                    "grav_obs_height",
                    self.grav_obs_height_limits[0],
                    self.grav_obs_height_limits[1],
                )
            else:
                new_kwargs["grav_obs_height"] = self.kwargs.get("grav_obs_height", None)

        else:
            msg = "invalid gridding method"
            raise ValueError(msg)

        if isinstance(self.training_df, pd.DataFrame):
            if self.depth_limits is not None:
                new_kwargs["depth"] = trial.suggest_float(
                    "depth",
                    self.depth_limits[0],
                    self.depth_limits[1],
                )
            else:
                eq_depth = self.kwargs.get("depth", "default")
                if eq_depth == "default":
                    # calculate 4.5 times the mean distance between points
                    eq_depth = 4.5 * np.mean(
                        vd.median_distance(
                            (self.training_df.easting, self.training_df.northing),
                            k_nearest=1,
                        )
                    )
                new_kwargs["depth"] = eq_depth

            with utils._log_level(logging.WARN):  # pylint: disable=protected-access
                (
                    residual_constraint_score,
                    residual_amplitude_score,
                    true_reg_score,
                    df,
                ) = cross_validation.regional_separation_score(
                    constraints_df=self.training_df,
                    testing_df=self.testing_df,
                    method="constraints",
                    grid_method=self.grid_method,
                    **new_kwargs,
                )
        else:
            # get list of folds
            folds = [
                list(df.columns[df.columns.str.startswith("fold_")])[0]  # noqa: RUF015
                for df in self.testing_df
            ]
            # progressbar for folds
            if self.progressbar is True:
                pbar = tqdm(
                    folds,
                    desc="Cross-validation folds",
                )
            elif self.progressbar is False:
                pbar = folds
            else:
                msg = "progressbar must be a boolean"  # type: ignore[unreachable]
                raise ValueError(msg)

            with utils._log_level(logging.WARN):  # pylint: disable=protected-access
                # for each fold, run CV
                results = []
                for i, _ in enumerate(pbar):
                    if self.depth_limits is not None:
                        new_kwargs["depth"] = trial.suggest_float(
                            "depth",
                            self.depth_limits[0],
                            self.depth_limits[1],
                        )
                    else:
                        eq_depth = self.kwargs.get("depth", "default")
                        if eq_depth == "default":
                            # calculate 4.5 times the mean distance between points
                            eq_depth = 4.5 * np.mean(
                                vd.median_distance(
                                    (
                                        self.training_df[i].easting,
                                        self.training_df[i].northing,
                                    ),
                                    k_nearest=1,
                                )
                            )
                        new_kwargs["depth"] = eq_depth

                    fold_results = cross_validation.regional_separation_score(
                        constraints_df=self.training_df[i],
                        testing_df=self.testing_df[i],
                        method="constraints",
                        grid_method=self.grid_method,
                        **new_kwargs,
                    )
                    results.append(fold_results)

            # get mean of scores of all folds
            residual_constraint_score = np.mean([r[0] for r in results])
            residual_amplitude_score = np.mean([r[1] for r in results])
            try:
                true_reg_score = np.mean([r[2] for r in results])
            except TypeError:
                true_reg_score = None

        log.debug("separate_metrics: %s", self.separate_metrics)
        log.debug(
            "optimize_on_true_regional_misfit: %s",
            self.optimize_on_true_regional_misfit,
        )

        trial.set_user_attr("true_reg_score", true_reg_score)

        if self.optimize_on_true_regional_misfit is True:
            trial.set_user_attr("residual constraint score", residual_constraint_score)
            trial.set_user_attr("residual amplitude score", residual_amplitude_score)
            return true_reg_score  # type: ignore[return-value]

        if self.separate_metrics is True:
            return residual_constraint_score, residual_amplitude_score  # type: ignore[return-value]

        # combine the two metrics into one
        return residual_constraint_score / residual_amplitude_score


def optimize_regional_filter(
    testing_df: pd.DataFrame,
    grav_df: pd.DataFrame,
    filter_width_limits: tuple[float, float],
    score_as_median: bool = False,
    remove_starting_grav_mean: bool = False,
    true_regional: xr.DataArray | None = None,
    n_trials: int = 100,
    sampler: optuna.samplers.BaseSampler | None = None,
    plot: bool = False,
    plot_grid: bool = False,
    optimize_on_true_regional_misfit: bool = False,
    separate_metrics: bool = True,
    progressbar: bool = True,
    parallel: bool = False,
    fname: str | None = None,
) -> tuple[optuna.study, pd.DataFrame, optuna.trial.FrozenTrial]:
    """
    Run an Optuna optimization to find the optimal filter width for estimating the
    regional component of gravity misfit. For synthetic testing, if the true regional
    grid is provided, the optimization can be set to optimize on the RMSE of the
    predicted and true regional gravity, by setting
    `optimize_on_true_regional_misfit=True`. By default this will perform a
    multi-objective optimization to find the best trade-off between the lowest RMSE of
    the residual at the constraints and the highest RMSE of the residual at all
    locations.

    Parameters
    ----------
    testing_df : pandas.DataFrame
        constraint points to use for calculating the score with columns "easting",
        "northing" and "upward".
    grav_df : pandas.DataFrame
        gravity dataframe with columns "easting", "northing", "reg", and
        `gravity_anomaly`.
    filter_width_limits : tuple[float, float]
        limits to use for the filter width in meters.
    score_as_median : bool, optional
        use the root median square instead of the root mean square for the scoring
        metric, by default False
    remove_starting_grav_mean : bool, optional
        remove the mean of the starting gravity data before estimating the regional.
        Useful to mitigate effects of poorly-chosen zref value. By default False
    true_regional : xarray.DataArray | None, optional
        if the true regional gravity is known (in synthetic models), supply this as a
        grid to include a user_attr of the RMSE between this and the estimated regional
        for each trial, or set `optimize_on_true_regional_misfit=True` to have the
        optimization optimize on the RMSE, by default None
    n_trials : int, optional
        number of trials to run, by default 100
    sampler : optuna.samplers.BaseSampler | None, optional
        customize the optuna sampler, by default TPE sampler
    plot : bool, optional
        plot the resulting optimization figures, by default False
    plot_grid : bool, optional
        plot the resulting regional gravity grid, by default False
    optimize_on_true_regional_misfit : bool, optional
        if true_regional grid is provide, choose to perform optimization on the RMSE
        between the true regional and the estimated region, by default False
    separate_metrics : bool, optional
        if False, returns the scores combined with the formula
        residual_constraints_score / residual_amplitude_score, by default is True and
        returns both the residual and regional scores separately.
    progressbar : bool, optional
        add a progressbar, by default True
    parallel : bool, optional
        run the optimization in parallel, by default False
    fname : str | None, optional
        file name to save the study to, by default None

    Returns
    -------
    study : optuna.study,
        the completed Optuna study
    resulting_grav_df : pandas.DataFrame
        the resulting gravity dataframe of the best trial
    best_trial : optuna.trial.FrozenTrial
        the best trial
    """

    optuna.logging.set_verbosity(optuna.logging.WARN)

    # if sampler not provided, use TPE as default
    if sampler is None:
        sampler = optuna.samplers.TPESampler(
            n_startup_trials=int(n_trials / 4),
            seed=10,
        )

    results_fname = f"tmp_{random.randint(0, 999)}" if fname is None else fname

    # create study and set directions / metric names depending on optimization type
    study, storage = _create_regional_separation_study(
        optimize_on_true_regional_misfit=optimize_on_true_regional_misfit,
        separate_metrics=separate_metrics,
        sampler=sampler,
        true_regional=true_regional,
        fname=results_fname,
    )

    # run optimization
    study = run_optuna(
        study=study,
        storage=storage,
        objective=OptimizeRegionalFilter(
            filter_width_limits=filter_width_limits,
            testing_df=testing_df,
            grav_df=grav_df,
            true_regional=true_regional,
            score_as_median=score_as_median,
            optimize_on_true_regional_misfit=optimize_on_true_regional_misfit,
            separate_metrics=separate_metrics,
            remove_starting_grav_mean=remove_starting_grav_mean,
        ),
        n_trials=n_trials,
        progressbar=progressbar,
        parallel=parallel,
    )

    if study._is_multi_objective() is False:  # pylint: disable=protected-access
        best_trial = study.best_trial
    else:
        best_trial = min(study.best_trials, key=lambda t: t.values[0])
        # best_trial = max(study.best_trials, key=lambda t: t.values[1])

        log.info("Number of trials on the Pareto front: %s", len(study.best_trials))

    # warn if any best parameter values are at their limits
    _warn_parameter_at_limits(best_trial)

    # log the results of the best trial
    _log_optuna_results(best_trial)

    # redo the regional separation with ALL constraint points
    resulting_grav_df = regional.regional_separation(
        method="filter",
        filter_width=best_trial.params["filter_width"],
        grav_df=grav_df,
        remove_starting_grav_mean=remove_starting_grav_mean,
    )

    if plot is True:
        if study._is_multi_objective() is False:  # pylint: disable=protected-access
            if optimize_on_true_regional_misfit is True:
                plotting.combined_slice(
                    study,
                    attribute_names=[
                        "residual constraint score",
                        "residual amplitude score",
                    ],
                ).show()
            else:
                optuna.visualization.plot_slice(study).show()
        else:
            optuna.visualization.plot_pareto_front(study).show()
            for i, j in enumerate(study.metric_names):
                optuna.visualization.plot_slice(
                    study,
                    target=lambda t: t.values[i],  # noqa: B023 # pylint: disable=cell-var-from-loop
                    target_name=j,
                ).show()
        if plot_grid is True:
            resulting_grav_df.set_index(["northing", "easting"]).to_xarray().reg.plot()

    return study, resulting_grav_df, best_trial


def optimize_regional_trend(
    testing_df: pd.DataFrame,
    grav_df: pd.DataFrame,
    trend_limits: tuple[int, int],
    score_as_median: bool = False,
    remove_starting_grav_mean: bool = False,
    true_regional: xr.DataArray | None = None,
    sampler: optuna.samplers.BaseSampler | None = None,
    plot: bool = False,
    plot_grid: bool = False,
    optimize_on_true_regional_misfit: bool = False,
    separate_metrics: bool = True,
    progressbar: bool = True,
    parallel: bool = False,
    fname: str | None = None,
) -> tuple[optuna.study, pd.DataFrame, optuna.trial.FrozenTrial]:
    """
    Run an Optuna optimization to find the optimal trend order for estimating the
    regional component of gravity misfit. For synthetic testing, if the true regional
    grid is provided, the optimization can be set to optimize on the RMSE of the
    predicted and true regional gravity, by setting
    `optimize_on_true_regional_misfit=True`. By default this will perform a
    multi-objective optimization to find the best trade-off between the lowest RMSE of
    the residual at the constraints and the highest RMSE of the residual at all
    locations.

    Parameters
    ----------
    testing_df : pandas.DataFrame
        constraint points to use for calculating the score with columns "easting",
        "northing" and "upward".
    grav_df : pandas.DataFrame
        gravity dataframe with columns "easting", "northing", "reg" and
        `gravity_anomaly`.
    trend_limits : tuple[int, int]
        limits to use for the trend order in degrees.
    score_as_median : bool, optional
        use the root median square instead of the root mean square for the scoring
        metric, by default False
    remove_starting_grav_mean : bool, optional
        remove the mean of the starting gravity data before estimating the regional.
        Useful to mitigate effects of poorly-chosen zref value. By default False
    true_regional : xarray.DataArray | None, optional
        if the true regional gravity is known (in synthetic models), supply this as a
        grid to include a user_attr of the RMSE between this and the estimated regional
        for each trial, or set `optimize_on_true_regional_misfit=True` to have the
        optimization optimize on the RMSE, by default None
    sampler : optuna.samplers.BaseSampler | None, optional
        customize the optuna sampler, by default GridSampler
    plot : bool, optional
        plot the resulting optimization figures, by default False
    plot_grid : bool, optional
        plot the resulting regional gravity grid, by default False
    optimize_on_true_regional_misfit : bool, optional
        if true_regional grid is provide, choose to perform optimization on the RMSE
        between the true regional and the estimated region, by default False
    separate_metrics : bool, optional
        if False, returns the scores combined with the formula
        residual_constraints_score / residual_amplitude_score, by default is True and
        returns both the residual and regional scores separately.
    progressbar : bool, optional
        add a progressbar, by default True
    parallel : bool, optional
        run the optimization in parallel, by default False
    fname : str | None, optional
        file name to save the study to, by default None

    Returns
    -------
    study : optuna.study,
        the completed Optuna study
    resulting_grav_df : pandas.DataFrame
        the resulting gravity dataframe of the best trial
    best_trial : optuna.trial.FrozenTrial
        the best trial
    """
    optuna.logging.set_verbosity(optuna.logging.WARN)

    # if sampler not provided, use GridSampler as default
    if sampler is None:
        sampler = optuna.samplers.GridSampler(
            search_space={"trend": list(range(trend_limits[0], trend_limits[1] + 1))},
            seed=10,
        )

    results_fname = f"tmp_{random.randint(0, 999)}" if fname is None else fname

    # create study and set directions / metric names depending on optimization type
    study, storage = _create_regional_separation_study(
        optimize_on_true_regional_misfit=optimize_on_true_regional_misfit,
        separate_metrics=separate_metrics,
        sampler=sampler,
        true_regional=true_regional,
        fname=results_fname,
    )

    # run optimization
    study = run_optuna(
        study=study,
        storage=storage,
        objective=OptimizeRegionalTrend(  # type: ignore[arg-type]
            trend_limits=trend_limits,
            testing_df=testing_df,
            grav_df=grav_df,
            true_regional=true_regional,
            score_as_median=score_as_median,
            optimize_on_true_regional_misfit=optimize_on_true_regional_misfit,
            separate_metrics=separate_metrics,
            remove_starting_grav_mean=remove_starting_grav_mean,
        ),
        n_trials=len(list(range(trend_limits[0], trend_limits[1] + 1))),
        maximize_cpus=True,
        parallel=parallel,
        progressbar=progressbar,
    )

    if study._is_multi_objective() is False:  # pylint: disable=protected-access
        best_trial = study.best_trial
    else:
        best_trial = min(study.best_trials, key=lambda t: t.values[0])
        # best_trial = max(study.best_trials, key=lambda t: t.values[1])

        log.info("Number of trials on the Pareto front: %s", len(study.best_trials))

    # warn if any best parameter values are at their limits
    _warn_parameter_at_limits(best_trial)

    # log the results of the best trial
    _log_optuna_results(best_trial)

    # redo the regional separation with ALL constraint points
    resulting_grav_df = regional.regional_separation(
        method="trend",
        trend=best_trial.params["trend"],
        grav_df=grav_df,
        remove_starting_grav_mean=remove_starting_grav_mean,
    )

    if plot is True:
        if study._is_multi_objective() is False:  # pylint: disable=protected-access
            if optimize_on_true_regional_misfit is True:
                plotting.combined_slice(
                    study,
                    attribute_names=[
                        "residual constraint score",
                        "residual amplitude score",
                    ],
                ).show()
            else:
                optuna.visualization.plot_slice(study).show()
        else:
            optuna.visualization.plot_pareto_front(study).show()
            for i, j in enumerate(study.metric_names):
                optuna.visualization.plot_slice(
                    study,
                    target=lambda t: t.values[i],  # noqa: B023 # pylint: disable=cell-var-from-loop
                    target_name=j,
                ).show()
        if plot_grid is True:
            resulting_grav_df.set_index(["northing", "easting"]).to_xarray().reg.plot()

    return study, resulting_grav_df, best_trial


def optimize_regional_eq_sources(
    testing_df: pd.DataFrame,
    grav_df: pd.DataFrame,
    score_as_median: bool = False,
    true_regional: xr.DataArray | None = None,
    n_trials: int = 100,
    depth_limits: tuple[float, float] | None = None,
    block_size_limits: tuple[float, float] | None = None,
    damping_limits: tuple[float, float] | None = None,
    grav_obs_height_limits: tuple[float, float] | None = None,
    sampler: optuna.samplers.BaseSampler | None = None,
    plot: bool = False,
    plot_grid: bool = False,
    optimize_on_true_regional_misfit: bool = False,
    separate_metrics: bool = True,
    progressbar: bool = True,
    parallel: bool = False,
    fname: str | None = None,
    **kwargs: typing.Any,
) -> tuple[optuna.study, pd.DataFrame, optuna.trial.FrozenTrial]:
    """
    Run an Optuna optimization to find the optimal equivalent source parameters for
    estimating the regional component of gravity misfit. For synthetic testing, if the
    true regional grid is provided, the optimization can be set to optimize on the
    RMSE of the predicted and true regional gravity, by setting
    `optimize_on_true_regional_misfit=True`. By default this will perform a
    multi-objective optimization to find the best trade-off between the lowest RMSE of
    the residual at the constraints and the highest RMSE of the residual at all
    locations.

    Parameters
    ----------
    testing_df : pandas.DataFrame
        constraint points to use for calculating the score with columns "easting",
        "northing" and "upward".
    grav_df : pandas.DataFrame
        gravity dataframe with columns "easting", "northing", "reg", and
        `gravity_anomaly`.
    score_as_median : bool, optional
        use the root median square instead of the root mean square for the scoring
        metric, by default False
    true_regional : xarray.DataArray | None, optional
        if the true regional gravity is known (in synthetic models), supply this as a
        grid to include a user_attr of the RMSE between this and the estimated regional
        for each trial, or set `optimize_on_true_regional_misfit=True` to have the
        optimization optimize on the RMSE, by default None
    n_trials : int, optional
        number of trials to run, by default 100
    depth_limits : tuple[float, float] | None, optional
        limits to use for source depths, positive down in meters, by default None
    block_size_limits : tuple[float, float] | None, optional
        limits to use for block size in meters, by default None
    damping_limits : tuple[float, float] | None, optional
        limits to use for the damping parameter, by default None
    grav_obs_height_limits : tuple[float, float] | None, optional
        limits to use for the gravity observation height in meters, by default None
    sampler : optuna.samplers.BaseSampler | None, optional
        customize the optuna sampler, by default TPE sampler
    plot : bool, optional
        plot the resulting optimization figures, by default False
    plot_grid : bool, optional
        plot the resulting regional gravity grid, by default False
    optimize_on_true_regional_misfit : bool, optional
        if true_regional grid is provide, choose to perform optimization on the RMSE
        between the true regional and the estimated region, by default False
    separate_metrics : bool, optional
        if False, returns the scores combined with the formula
        residual_constraints_score / residual_amplitude_score, by default is True and
        returns both the residual and regional scores separately.
    progressbar : bool, optional
        add a progressbar, by default True
    parallel : bool, optional
        run the optimization in parallel, by default False
    fname : str | None, optional
        file name to save the study to, by default None
    kwargs : typing.Any
        additional keyword arguments to pass to the regional.regional_separation

    Returns
    -------
    study : optuna.study,
        the completed Optuna study
    resulting_grav_df : pandas.DataFrame
        the resulting gravity dataframe of the best trial
    best_trial : optuna.trial.FrozenTrial
        the best trial
    """

    optuna.logging.set_verbosity(optuna.logging.WARN)

    kwargs = copy.deepcopy(kwargs)

    # if sampler not provided, use TPE as default
    if sampler is None:
        sampler = optuna.samplers.TPESampler(
            n_startup_trials=int(n_trials / 4),
            seed=10,
        )

    results_fname = f"tmp_{random.randint(0, 999)}" if fname is None else fname

    # create study and set directions / metric names depending on optimization type
    study, storage = _create_regional_separation_study(
        optimize_on_true_regional_misfit=optimize_on_true_regional_misfit,
        separate_metrics=separate_metrics,
        sampler=sampler,
        true_regional=true_regional,
        fname=results_fname,
    )

    # run optimization
    study = run_optuna(
        study=study,
        storage=storage,
        objective=OptimizeRegionalEqSources(
            depth_limits=depth_limits,
            block_size_limits=block_size_limits,
            damping_limits=damping_limits,
            grav_obs_height_limits=grav_obs_height_limits,
            testing_df=testing_df,
            grav_df=grav_df,
            true_regional=true_regional,
            score_as_median=score_as_median,
            optimize_on_true_regional_misfit=optimize_on_true_regional_misfit,
            separate_metrics=separate_metrics,
            **kwargs,
        ),
        n_trials=n_trials,
        maximize_cpus=True,
        parallel=parallel,
        progressbar=progressbar,
    )

    if study._is_multi_objective() is False:  # pylint: disable=protected-access
        best_trial = study.best_trial
    else:
        best_trial = min(study.best_trials, key=lambda t: t.values[0])
        # best_trial = max(study.best_trials, key=lambda t: t.values[1])

        log.info("Number of trials on the Pareto front: %s", len(study.best_trials))

    # warn if any best parameter values are at their limits
    _warn_parameter_at_limits(best_trial)

    # log the results of the best trial
    _log_optuna_results(best_trial)

    # get optimal hyperparameter values
    depth = best_trial.params.get("depth", kwargs.pop("depth", "default"))
    if depth == "default":
        # calculate 4.5 times the mean distance between points
        depth = 4.5 * np.mean(
            vd.median_distance((grav_df.easting, grav_df.northing), k_nearest=1)
        )
    damping = best_trial.params.get("damping", kwargs.pop("damping", None))
    block_size = best_trial.params.get("block_size", kwargs.pop("block_size", None))
    grav_obs_height = best_trial.params.get(
        "grav_obs_height",
        kwargs.pop("grav_obs_height", None),
    )
    # redo the regional separation with best parameters
    resulting_grav_df = regional.regional_separation(
        method="eq_sources",
        depth=depth,
        damping=damping,
        block_size=block_size,
        grav_obs_height=grav_obs_height,
        grav_df=grav_df,
        **kwargs,
    )
    if plot is True:
        if study._is_multi_objective() is False:  # pylint: disable=protected-access
            if optimize_on_true_regional_misfit is True:
                for p in best_trial.params:
                    plotting.combined_slice(
                        study,
                        attribute_names=[
                            "residual constraint score",
                            "residual amplitude score",
                        ],
                        parameter_name=[p],  # type: ignore[arg-type]
                    ).show()
            else:
                optuna.visualization.plot_slice(study).show()
        else:
            optuna.visualization.plot_pareto_front(study).show()
            for i, j in enumerate(study.metric_names):
                optuna.visualization.plot_slice(
                    study,
                    target=lambda t: t.values[i],  # noqa: B023 # pylint: disable=cell-var-from-loop
                    target_name=j,
                ).show()
        if plot_grid is True:
            resulting_grav_df.set_index(["northing", "easting"]).to_xarray().reg.plot()

    return study, resulting_grav_df, best_trial


def optimize_regional_constraint_point_minimization(
    testing_training_df: pd.DataFrame,
    grid_method: str,
    grav_df: pd.DataFrame,
    n_trials: int,
    tension_factor_limits: tuple[float, float] = (0, 1),
    spline_damping_limits: tuple[float, float] | None = None,
    depth_limits: tuple[float, float] | None = None,
    block_size_limits: tuple[float, float] | None = None,
    damping_limits: tuple[float, float] | None = None,
    grav_obs_height_limits: tuple[float, float] | None = None,
    sampler: optuna.samplers.BaseSampler | None = None,
    plot: bool = False,
    plot_grid: bool = False,
    fold_progressbar: bool = False,
    optimize_on_true_regional_misfit: bool = False,
    separate_metrics: bool = True,
    score_as_median: bool = False,
    true_regional: xr.DataArray | None = None,
    progressbar: bool = True,
    parallel: bool = False,
    fname: str | None = None,
    **kwargs: typing.Any,
) -> tuple[optuna.study, pd.DataFrame, optuna.trial.FrozenTrial]:
    """
    Run an Optuna optimization to find the optimal hyperparameters for the Constraint
    Point Minimization (CPM) technique for estimating the regional component of gravity
    misfit. Since constraints are used both for determining the regional field, and for
    the scoring of the performance, we must split the constraints into testing and
    training sets. This function can perform both single and K-Folds cross validations,
    determined by the number of "fold_x" columns in testing_training_df. If using more
    than one fold, the score for each parameter set is the mean of the scores of each
    fold. The total number of regional separation this will perform is n_trials*K-folds.
    This function then uses the optimal parameter values to redo the regional
    estimation using all the constraints points, not just the training points, and
    returns the results.
    By default this will perform a multi-objective optimization to
    find the best trade-off between the lowest RMSE of the residual misfit at the
    constraints and the highest RMS amplitude of the residual at all locations.
    Choose which CPM gridding method with the `grid_method` parameter, and supplied the
    associated method parameter limits via parameters <parameter>_limits. For grid
    method "eq_sources" which has multiple parameters, if limits aren't provided for one
    of the parameters, supply a constant value for the parameter in the keyword
    arguments, which are past direction to `regional.regional_separation`.
    For synthetic testing, if the true regional grid is provided, the optimization can
    be set to optimize on the RMSE of the predicted and true regional gravity, by
    setting `optimize_on_true_regional_misfit=True`.

    Parameters
    ----------
    testing_training_df : pandas.DataFrame
        constraints dataframe with columns "easting", "northing", "upward", and a column
        for each fold in the format "fold_0", "fold_1", etc. This can be created with
        function `cross_validation.split_test_train()`. Each fold column should have
        strings of "test" or "train" to indicate which rows are testing or training
        points. If more than one fold is provided, this function will perform a K-Folds
        cross validation and the score for each set of parameters will be the mean of
        the K-scores.
    grid_method : str
        constraint point minimization method to use, choose between "verde" for
        bi-harmonic spline gridding, "pygmt" for tensioned minimum curvature gridding,
        or "eq_sources" for equivalent sources gridding.
    grav_df : pandas.DataFrame
        gravity dataframe with columns "easting", "northing", "reg", and
        "gravity_anomaly".
    n_trials : int
        number of trials to run
    tension_factor_limits : tuple[float, float], optional
        limits to use for the PyGMT tension factor gridding, by default (0, 1)
    spline_damping_limits : tuple[float, float] | None, optional
        limits to use for the Verde bi-harmonic spline damping, by default None
    depth_limits : tuple[float, float] | None, optional
        limits to use for the equivalent sources' depths, by default None
    block_size_limits : tuple[float, float] | None, optional
        limits to use for the block size for fitting equivalent sources, by default None
    damping_limits : tuple[float, float] | None, optional
        limits to use for the damping value for fitting equivalent sources, by default
        None
    grav_obs_height_limits : tuple[float, float] | None, optional
        limits to use for the gravity observation height for fitting equivalent sources,
        by default None
    sampler : optuna.samplers.BaseSampler | None, optional
        customize the optuna sampler, by default TPE sampler
    plot : bool, optional
        plot the resulting optimization figures, by default False
    plot_grid : bool, optional
        plot the resulting regional gravity grid, by default False
    fold_progressbar : bool, optional
        turn on or off a progress bar for the optimization of each fold if performing
        a K-Folds cross-validation within the optimization, by default False
    optimize_on_true_regional_misfit : bool, optional
        if true_regional grid is provide, choose to perform optimization on the RMSE
        between the true regional and the estimated region, by default False
    separate_metrics : bool, optional
        if False, returns the scores combined with the formula
        residual_constraints_score / residual_amplitude_score, by default is True and
        returns both the residual and regional scores separately.
    score_as_median : bool, optional
        use the root median square instead of the root mean square for the scoring
        metric, by default False
    true_regional : xarray.DataArray | None, optional
        if the true regional gravity is known (in synthetic models), supply this as a
        grid to include a user_attr of the RMSE between this and the estimated regional
        for each trial, or set `optimize_on_true_regional_misfit=True` to have the
        optimization optimize on the RMSE, by default None
    progressbar : bool, optional
        add a progressbar, by default True
    parallel : bool, optional
        run the optimization in parallel, by default False
    fname : str | None, optional
        file name to save the study to, by default None
    kwargs : typing.Any
        additional keyword arguments to pass to the regional.regional_separation

    Returns
    -------
    study : optuna.study,
        the completed Optuna study
    resulting_grav_df : pandas.DataFrame
        the resulting gravity dataframe of the best trial
    best_trial : optuna.trial.FrozenTrial
        the best trial
    """

    optuna.logging.set_verbosity(optuna.logging.WARN)

    kwargs = copy.deepcopy(kwargs)

    # if sampler not provided, use TPE as default
    if sampler is None:
        sampler = optuna.samplers.TPESampler(
            n_startup_trials=int(n_trials / 4),
            seed=10,
        )

    results_fname = f"tmp_{random.randint(0, 999)}" if fname is None else fname

    # create study and set directions / metric names depending on optimization type
    study, storage = _create_regional_separation_study(
        optimize_on_true_regional_misfit=optimize_on_true_regional_misfit,
        separate_metrics=separate_metrics,
        sampler=sampler,
        true_regional=true_regional,
        parallel=parallel,
        fname=results_fname,
    )

    # get folds from constraints_df
    test_dfs, train_dfs = cross_validation.kfold_df_to_lists(testing_training_df)
    assert len(test_dfs) == len(train_dfs)

    log.info("Number of folds: %s", len(test_dfs))

    # combine testing and training to get a full constraints dataframe
    constraints_df = (
        pd.concat(test_dfs + train_dfs)
        .drop_duplicates(subset=["easting", "northing", "upward"])
        .sort_index()
    )

    if len(test_dfs) == 1:
        test_dfs = test_dfs[0]
        train_dfs = train_dfs[0]

    log.debug("separate_metrics: %s", separate_metrics)
    log.debug("optimize_on_true_regional_misfit: %s", optimize_on_true_regional_misfit)

    # enqueue limits as trials
    if grid_method == "pygmt":
        study.enqueue_trial(
            {"tension_factor": tension_factor_limits[0]}, skip_if_exists=True
        )
        study.enqueue_trial(
            {"tension_factor": tension_factor_limits[1]}, skip_if_exists=True
        )
    elif grid_method == "verde":
        study.enqueue_trial(
            {"spline_dampings": spline_damping_limits[0]},  # type: ignore[index]
            skip_if_exists=True,
        )
        study.enqueue_trial(
            {"spline_dampings": spline_damping_limits[1]},  # type: ignore[index]
            skip_if_exists=True,
        )
    elif grid_method == "eq_sources":
        if depth_limits is not None:
            study.enqueue_trial({"depth": depth_limits[0]}, skip_if_exists=True)
            study.enqueue_trial({"depth": depth_limits[1]}, skip_if_exists=True)
        if block_size_limits is not None:
            study.enqueue_trial(
                {"block_size": block_size_limits[0]}, skip_if_exists=True
            )
            study.enqueue_trial(
                {"block_size": block_size_limits[1]}, skip_if_exists=True
            )
        if damping_limits is not None:
            study.enqueue_trial({"damping": damping_limits[0]}, skip_if_exists=True)
            study.enqueue_trial({"damping": damping_limits[1]}, skip_if_exists=True)
        if grav_obs_height_limits is not None:
            study.enqueue_trial(
                {"grav_obs_height": grav_obs_height_limits[0]}, skip_if_exists=True
            )
            study.enqueue_trial(
                {"grav_obs_height": grav_obs_height_limits[1]}, skip_if_exists=True
            )

    # run optimization
    study = run_optuna(
        study=study,
        storage=storage,
        objective=OptimizeRegionalConstraintsPointMinimization(
            training_df=train_dfs,
            testing_df=test_dfs,
            # kwargs for regional.regional_constraints:
            grav_df=grav_df,
            grid_method=grid_method,
            tension_factor_limits=tension_factor_limits,
            spline_damping_limits=spline_damping_limits,
            depth_limits=depth_limits,
            block_size_limits=block_size_limits,
            damping_limits=damping_limits,
            grav_obs_height_limits=grav_obs_height_limits,
            # optimization kwargs
            true_regional=true_regional,
            score_as_median=score_as_median,
            optimize_on_true_regional_misfit=optimize_on_true_regional_misfit,
            separate_metrics=separate_metrics,
            progressbar=fold_progressbar,
            **kwargs,
        ),
        n_trials=n_trials,
        maximize_cpus=True,
        parallel=parallel,
        progressbar=progressbar,
    )

    if study._is_multi_objective() is False:  # pylint: disable=protected-access
        best_trial = study.best_trial
    else:
        best_trial = min(study.best_trials, key=lambda t: t.values[0])
        # best_trial = max(study.best_trials, key=lambda t: t.values[1])

        log.info("Number of trials on the Pareto front: %s", len(study.best_trials))

    # warn if any best parameter values are at their limits
    _warn_parameter_at_limits(best_trial)

    # log the results of the best trial
    _log_optuna_results(best_trial)

    log.info("re-running regional separation with best parameters and all constraints")

    # get optimal hyperparameter values
    # if not included in optimization, get from kwargs
    tension_factor = best_trial.params.get("tension_factor", None)
    spline_dampings = best_trial.params.get("spline_dampings", None)
    depth = best_trial.params.get("depth", kwargs.pop("depth", "default"))
    if depth == "default":
        # calculate 4.5 times the mean distance between points
        depth = 4.5 * np.mean(
            vd.median_distance(
                (constraints_df.easting, constraints_df.northing), k_nearest=1
            )
        )
    damping = best_trial.params.get("damping", kwargs.pop("damping", None))
    block_size = best_trial.params.get("block_size", kwargs.pop("block_size", None))
    grav_obs_height = best_trial.params.get(
        "grav_obs_height", kwargs.pop("grav_obs_height", None)
    )

    # redo the regional separation with ALL constraint points
    resulting_grav_df = regional.regional_separation(
        method="constraints",
        grav_df=grav_df,
        constraints_df=constraints_df,
        grid_method=grid_method,
        tension_factor=tension_factor,
        spline_dampings=spline_dampings,
        depth=depth,
        damping=damping,
        block_size=block_size,
        grav_obs_height=grav_obs_height,
        **kwargs,
    )

    # save study
    if results_fname is not None:
        # remove if exists
        pathlib.Path(f"{results_fname}_study.pickle").unlink(missing_ok=True)

        # save study to pickle
        with pathlib.Path(f"{results_fname}_study.pickle").open("wb") as f:
            pickle.dump(study, f)

    if plot is True:
        if study._is_multi_objective() is False:  # pylint: disable=protected-access
            if optimize_on_true_regional_misfit is True:
                for p in best_trial.params:
                    plotting.combined_slice(
                        study,
                        attribute_names=[
                            "residual constraint score",
                            "residual amplitude score",
                        ],
                        parameter_name=[p],  # type: ignore[arg-type]
                    ).show()
            else:
                optuna.visualization.plot_slice(study).show()
        else:
            optuna.visualization.plot_pareto_front(study).show()
            for i, j in enumerate(study.metric_names):
                optuna.visualization.plot_slice(
                    study,
                    target=lambda t: t.values[i],  # noqa: B023 # pylint: disable=cell-var-from-loop
                    target_name=j,
                ).show()
        if plot_grid is True:
            resulting_grav_df.set_index(["northing", "easting"]).to_xarray().reg.plot()

    return study, resulting_grav_df, best_trial<|MERGE_RESOLUTION|>--- conflicted
+++ resolved
@@ -854,10 +854,6 @@
         self.density_contrast = density_contrast
         self.starting_topography = starting_topography
         self.starting_topography_kwargs = copy.deepcopy(starting_topography_kwargs)
-<<<<<<< HEAD
-
-=======
->>>>>>> 45e0b4a5
         self.progressbar = progressbar
         self.kwargs = kwargs
 
@@ -975,7 +971,6 @@
                     log.info(msg)
                     starting_topography_kwargs["upwards"] = zref
 
-<<<<<<< HEAD
             # create starting topography model if not provided
             if self.starting_topography is None:
                 msg = (
@@ -994,8 +989,6 @@
                     log.info(msg)
                     starting_topography_kwargs["upwards"] = zref
 
-=======
->>>>>>> 45e0b4a5
                 starting_topo = utils.create_topography(**starting_topography_kwargs)
             else:
                 if starting_topography_kwargs is not None:
