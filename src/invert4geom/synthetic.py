--- conflicted
+++ resolved
@@ -9,7 +9,6 @@
 import pooch
 import verde as vd
 import xarray as xr
-import xesmf
 from numpy.typing import NDArray
 from polartoolkit import fetch, maps
 from polartoolkit import utils as polar_utils
@@ -321,10 +320,7 @@
         data=None,
         data_names=None,
     ).rename({"northing": "lat", "easting": "lon"})
-<<<<<<< HEAD
-=======
-
->>>>>>> 45e0b4a5
+
     low_res_grid = xesmf.Regridder(
         grid.rename({"northing": "lat", "easting": "lon"}),
         low_res_grid,
