--- conflicted
+++ resolved
@@ -53,7 +53,6 @@
   "deprecation",
   "pooch",
   "scikit-learn",
-  "xesmf",
 ###
 # optimization
 ###
@@ -100,12 +99,7 @@
   "sphinxcontrib-bibtex",
 ]
 dev = [
-<<<<<<< HEAD
-  "invert4geom[test,docs]",
-=======
-  "invert4geom[test,docs, synth]",
-  "ruff",
->>>>>>> 45e0b4a5
+  "invert4geom[test,docs,synth]",
   "nox",
   "pre-commit",
   "pylint>=3.2",
